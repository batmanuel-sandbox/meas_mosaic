#include <ctime>
#include <strings.h>
#include "fitsio.h"

#include "hsc/meas/mosaic/mosaicfit.h"
#include "lsst/afw/detection/Source.h"
#include "lsst/afw/coord/Coord.h"
#include "boost/make_shared.hpp"

#define D2R (M_PI/180.)
#define R2D (180./M_PI)

using namespace hsc::meas::mosaic;
using namespace lsst::afw::detection;

#if defined(USE_GSL)
#include <gsl/gsl_linalg.h>
double* solveMatrix_GSL(int size, double *a_data, double *b_data);
#else
#include <mkl_lapack.h>
double* solveMatrix_MKL(int size, double *a_data, double *b_data);
#endif

double calXi(double a, double d, double A, double D);
double calXi_a(double a, double d, double A, double D);
double calXi_d(double a, double d, double A, double D);
double calXi_A(double a, double d, double A, double D);
double calXi_D(double a, double d, double A, double D);
double calEta(double a, double d, double A, double D);
double calEta_a(double a, double d, double A, double D);
double calEta_d(double a, double d, double A, double D);
double calEta_A(double a, double d, double A, double D);
double calEta_D(double a, double d, double A, double D);

Poly::Poly(int order) {
    this->order = order;
    this->ncoeff = (order+1) * (order+2) / 2 - 1;
    xorder = new int[ncoeff];
    yorder = new int[ncoeff];

    int k = 0;
    for (int j = 1; j <= order; j++) {
	for (int i = 0; i <= j; i++) {
	    xorder[k] = j - i;
	    yorder[k] = i;
	    k++;
	}
    }
}

Poly::~Poly(void) {
    delete [] xorder;
    delete [] yorder;
}

Poly::Poly(const Poly &p) {
    this->order = p.order;
    this->ncoeff = p.ncoeff;
    xorder = new int[this->ncoeff];
    yorder = new int[this->ncoeff];
    for (int i = 0; i < this->ncoeff; i++) {
	this->xorder[i] = p.xorder[i];
	this->yorder[i] = p.yorder[i];
    }
}

int Poly::getIndex(int i, int j) {
    for (int k = 0; k < this->ncoeff; k++) {
	if (xorder[k] == i &&
	    yorder[k] == j) {
	    return k;
	}
    }

    return -1;
}

Coeff::Coeff(int order) {
    this->p = Poly::Ptr(new Poly(order));
    this->a  = new double[this->p->ncoeff];
    this->b  = new double[this->p->ncoeff];
    this->ap = new double[this->p->ncoeff];
    this->bp = new double[this->p->ncoeff];
    memset(this->a,  0x0, sizeof(double)*this->p->ncoeff);
    memset(this->b,  0x0, sizeof(double)*this->p->ncoeff);
    memset(this->ap, 0x0, sizeof(double)*this->p->ncoeff);
    memset(this->bp, 0x0, sizeof(double)*this->p->ncoeff);
}

Coeff::Coeff(Poly::Ptr const &p) {
    this->p = p;
    this->a  = new double[this->p->ncoeff];
    this->b  = new double[this->p->ncoeff];
    this->ap = new double[this->p->ncoeff];
    this->bp = new double[this->p->ncoeff];
    memset(this->a,  0x0, sizeof(double)*this->p->ncoeff);
    memset(this->b,  0x0, sizeof(double)*this->p->ncoeff);
    memset(this->ap, 0x0, sizeof(double)*this->p->ncoeff);
    memset(this->bp, 0x0, sizeof(double)*this->p->ncoeff);
}

Coeff::~Coeff(void) {
    delete [] this->a;
    delete [] this->b;
    delete [] this->ap;
    delete [] this->bp;
}

Coeff::Coeff(const Coeff &c) {
    this->p = c.p;
    this->a  = new double[this->p->ncoeff];
    this->b  = new double[this->p->ncoeff];
    this->ap = new double[this->p->ncoeff];
    this->bp = new double[this->p->ncoeff];
    for (int i = 0; i < this->p->ncoeff; i++) {
	this->a[i]  = c.a[i];
	this->b[i]  = c.b[i];
	this->ap[i] = c.ap[i];
	this->bp[i] = c.bp[i];
    }
    this->A = c.A;
    this->D = c.D;
    this->x0 = c.x0;
    this->y0 = c.y0;
}

void Coeff::show(void) {
    printf("%12.5e %12.5e\n", this->A, this->D);
    for (int k = 0; k < this->p->ncoeff; k++) {
	printf("%12.5e %12.5e %12.5e %12.5e\n",
	       this->a[k], this->b[k], 
	       this->ap[k], this->bp[k]);
    }
}

void Coeff::uvToXiEta(double u, double v, double *xi, double *eta) {
    *xi  = 0.0;
    *eta = 0.0;
    for (int i = 0; i < this->p->ncoeff; i++) {
	*xi  += this->a[i] * pow(u, p->xorder[i]) * pow(v, p->yorder[i]);
	*eta += this->b[i] * pow(u, p->xorder[i]) * pow(v, p->yorder[i]);
    }
}

void Coeff::xietaToUV(double xi, double eta, double *u, double *v) {
    Eigen::Matrix2d cd;
    cd << this->a[0], this->a[1], this->b[0], this->b[1];
    double det = cd(0,0) * cd(1,1) - cd(0,1) * cd(1,0);
    double U = ( xi * cd(1,1) - eta * cd(0,1)) / det;
    double V = (-xi * cd(1,0) + eta * cd(1,1)) / det;
    *u = U;
    *v = V;
    for (int i = 0; i < this->p->ncoeff; i++) {
	*u += this->ap[i] * pow(U, p->xorder[i]) * pow(V, p->yorder[i]);
	*v += this->bp[i] * pow(U, p->xorder[i]) * pow(V, p->yorder[i]);
    }
}

double Coeff::xi(double u, double v) {
    double xi = 0.0;
    for (int i = 0; i < this->p->ncoeff; i++) {
	xi += this->a[i] * pow(u, this->p->xorder[i]) * pow(v, this->p->yorder[i]);
    }
    return xi;
}

double Coeff::eta(double u, double v) {
    double eta = 0.0;
    for (int i = 0; i < this->p->ncoeff; i++) {
	eta += this->b[i] * pow(u, this->p->xorder[i]) * pow(v, this->p->yorder[i]);
    }
    return eta;
}

double Coeff::dxidu(double u, double v) {
    double dxi = 0.0;
    for (int i = 0; i < this->p->ncoeff; i++) {
	if (this->p->xorder[i]-1 >= 0) {
	    dxi += this->a[i] * this->p->xorder[i] * pow(u, this->p->xorder[i]-1) * pow(v, this->p->yorder[i]);
	}
    }
    return dxi;
}

double Coeff::dxidv(double u, double v) {
    double dxi = 0.0;
    for (int i = 0; i < this->p->ncoeff; i++) {
	if (this->p->yorder[i]-1 >= 0) {
	    dxi += this->a[i] * pow(u, this->p->xorder[i]) * this->p->yorder[i] * pow(v, this->p->yorder[i]-1);
	}
    }
    return dxi;
}

double Coeff::detadu(double u, double v) {
    double deta = 0.0;
    for (int i = 0; i < this->p->ncoeff; i++) {
	if (this->p->xorder[i]-1 >= 0) {
	    deta += this->b[i] * this->p->xorder[i] * pow(u, this->p->xorder[i]-1) * pow(v, this->p->yorder[i]);
	}
    }
    return deta;
}

double Coeff::detadv(double u, double v) {
    double deta = 0.0;
    for (int i = 0; i < this->p->ncoeff; i++) {
	if (this->p->yorder[i]-1 >= 0) {
	    deta += this->b[i] * pow(u, this->p->xorder[i]) * this->p->yorder[i] * pow(v, this->p->yorder[i]-1);
	}
    }
    return deta;
}

double Coeff::detJ(double u, double v) {
    double a = this->dxidu(u, v);
    double b = this->dxidv(u, v);
    double c = this->detadu(u, v);
    double d = this->detadv(u, v);

    return fabs(a*d-b*c);
}

Obs::Obs(int id, double ra, double dec, double x, double y, int ichip, int iexp) {
    this->id    = id;
    this->ra    = ra;
    this->dec   = dec;
    this->x     = x;
    this->y     = y;
    this->ichip = ichip;
    this->iexp  = iexp;
    this->xi_fit  = 0.0;
    this->eta_fit = 0.0;
    this->u_fit   = 0.0;
    this->v_fit   = 0.0;
    this->good = true;
}

Obs::Obs(int id, double ra, double dec, int ichip, int iexp) {
    this->id    = id;
    this->ra    = ra;
    this->dec   = dec;
    this->ichip = ichip;
    this->iexp  = iexp;
    this->good = true;
}

void Obs::setUV(lsst::afw::cameraGeom::Ccd::Ptr const &ccd) {
    lsst::afw::geom::PointD  center = ccd->getCenter();

    lsst::afw::cameraGeom::Orientation ori = ccd->getOrientation();
    double cosYaw = ori.getCosYaw();
    double sinYaw = ori.getSinYaw();

    this->u0 = this->x * cosYaw - this->y * sinYaw;
    this->v0 = this->x * sinYaw + this->y * cosYaw;

    this->u  = this->u0 + center[0];
    this->v  = this->v0 + center[1];
}

void Obs::setUV(lsst::afw::cameraGeom::Ccd::Ptr const &ccd, double x0, double y0) {
    lsst::afw::geom::PointD  center = ccd->getCenter();

    lsst::afw::cameraGeom::Orientation ori = ccd->getOrientation();
    double cosYaw = ori.getCosYaw();
    double sinYaw = ori.getSinYaw();

    this->u0 = this->x * cosYaw - this->y * sinYaw;
    this->v0 = this->x * sinYaw + this->y * cosYaw;

    this->u  = this->u0 + center[0] + x0;
    this->v  = this->v0 + center[1] + y0;
}

void Obs::setXiEta(double ra_c, double dec_c) {
    this->xi    = calXi   (this->ra, this->dec, ra_c, dec_c) * R2D;
    this->eta   = calEta  (this->ra, this->dec, ra_c, dec_c) * R2D;
    this->xi_a  = calXi_a (this->ra, this->dec, ra_c, dec_c) * R2D;
    this->xi_d  = calXi_d (this->ra, this->dec, ra_c, dec_c) * R2D;
    this->eta_a = calEta_a(this->ra, this->dec, ra_c, dec_c) * R2D;
    this->eta_d = calEta_d(this->ra, this->dec, ra_c, dec_c) * R2D;
    this->xi_A  = calXi_A (this->ra, this->dec, ra_c, dec_c) * R2D;
    this->xi_D  = calXi_D (this->ra, this->dec, ra_c, dec_c) * R2D;
    this->eta_A = calEta_A(this->ra, this->dec, ra_c, dec_c) * R2D;
    this->eta_D = calEta_D(this->ra, this->dec, ra_c, dec_c) * R2D;
}

void Obs::setFitVal(Coeff::Ptr& c, Poly::Ptr p) {
    this->xi_fit  = 0.0;
    this->eta_fit = 0.0;
    for (int k = 0; k < c->p->ncoeff; k++) {
	this->xi_fit  += c->a[k] * pow(this->u, p->xorder[k]) * pow(this->v, p->yorder[k]);
	this->eta_fit += c->b[k] * pow(this->u, p->xorder[k]) * pow(this->v, p->yorder[k]);
    }
}

void Obs::setFitVal2(Coeff::Ptr& c, Poly::Ptr p) {
    Eigen::Matrix2d cd;
    cd << c->a[0], c->a[1], c->b[0], c->b[1];
    double det = cd(0,0) * cd(1,1) - cd(0,1) * cd(1,0);
    double U = ( this->xi * cd(1,1) - this->eta * cd(0,1)) / det;
    double V = (-this->xi * cd(1,0) + this->eta * cd(0,0)) / det;
    this->u_fit = U;
    this->v_fit = V;
    for (int i = 0; i < c->p->ncoeff; i++) {
	this->u_fit += c->ap[i] * pow(U, p->xorder[i]) * pow(V, p->yorder[i]);
	this->v_fit += c->bp[i] * pow(U, p->xorder[i]) * pow(V, p->yorder[i]);
    }
}

class SourceMatchCmpRa
{
public:
    bool operator()( const SourceMatch& lhs, const SourceMatch& rhs ) const
    {
        return lhs.first->getRa() < rhs.first->getRa();
    }
};

class SourceMatchCmpDec
{
public:
    bool operator()( const SourceMatch& lhs, const SourceMatch& rhs ) const
    {
        return lhs.first->getDec() < rhs.first->getDec();
    }
};

class SourceCmpRa
{
public:
    bool operator()( const Source::Ptr& lhs, const Source::Ptr& rhs ) const
    {
        return lhs->getRa() < rhs->getRa();
    }
};

class SourceCmpDec
{
public:
    bool operator()( const Source::Ptr& lhs, const Source::Ptr& rhs ) const
    {
        return lhs->getDec() < rhs->getDec();
    }
};

KDTree::KDTree(SourceMatch m, int depth) {
    this->depth = depth;
    this->axis = depth % 2;

    this->location[0] = m.first->getRa();
    this->location[1] = m.first->getDec();
    this->c = lsst::afw::coord::Coord(this->location[0]*R2D,
				      this->location[1]*R2D);

    this->set.push_back(m.first);
    this->set.push_back(m.second);

    this->left  = KDTree::Ptr();
    this->right = KDTree::Ptr();
}

KDTree::KDTree(std::vector<SourceMatch> v, int depth) {
    this->depth = depth;
    this->axis = depth % 2;

    if (v.size() == 1) {

	this->location[0] = v[0].first->getRa();
	this->location[1] = v[0].first->getDec();
	this->c = lsst::afw::coord::Coord(this->location[0]*R2D,
					  this->location[1]*R2D);

	this->set.push_back(v[0].first);
	this->set.push_back(v[0].second);

	this->left  = KDTree::Ptr();
	this->right = KDTree::Ptr();

    } else {

	if (this->axis == 0)
	    std::sort(v.begin(), v.end(), SourceMatchCmpRa());
	else
	    std::sort(v.begin(), v.end(), SourceMatchCmpDec());

	this->location[0] = v[v.size()/2].first->getRa();
	this->location[1] = v[v.size()/2].first->getDec();
	this->c = lsst::afw::coord::Coord(this->location[0]*R2D,
					  this->location[1]*R2D);

	this->set.push_back(v[v.size()/2].first);
	this->set.push_back(v[v.size()/2].second);

	std::vector<SourceMatch> v_left;
	for (size_t i = 0; i < v.size()/2; i++) {
	    v_left.push_back(v[i]);
	}

	std::vector<SourceMatch> v_right;
	for (size_t i = v.size()/2+1; i < v.size(); i++) {
	    v_right.push_back(v[i]);
	}

	if (v_left.size() > 0) {
	    this->left  = KDTree::Ptr(new KDTree(v_left,  depth+1));
	} else {
	    this->left  = KDTree::Ptr();
	}

	if (v_right.size() > 0) {
	    this->right = KDTree::Ptr(new KDTree(v_right, depth+1));
	} else {
	    this->right = KDTree::Ptr();
	}

    }
}

KDTree::KDTree(Source::Ptr s, int depth) {
    this->depth = depth;
    this->axis = depth % 2;

    this->location[0] = s->getRa();
    this->location[1] = s->getDec();
    this->c = lsst::afw::coord::Coord(this->location[0]*R2D,
				      this->location[1]*R2D);

    this->set.push_back(s);

    this->left  = KDTree::Ptr();
    this->right = KDTree::Ptr();
}

KDTree::KDTree(SourceSet& s, int depth) {
    this->depth = depth;
    this->axis = depth % 2;

    if (s.size() == 1) {

	this->location[0] = s[0]->getRa();
	this->location[1] = s[0]->getDec();
	this->c = lsst::afw::coord::Coord(this->location[0]*R2D,
					  this->location[1]*R2D);

	this->set.push_back(s[0]);

	this->left  = KDTree::Ptr();
	this->right = KDTree::Ptr();

    } else {

	if (this->axis == 0)
	    std::sort(s.begin(), s.end(), SourceCmpRa());
	else
	    std::sort(s.begin(), s.end(), SourceCmpDec());

	this->location[0] = s[s.size()/2]->getRa();
	this->location[1] = s[s.size()/2]->getDec();
	this->c = lsst::afw::coord::Coord(this->location[0]*R2D,
					  this->location[1]*R2D);

	this->set.push_back(s[s.size()/2]);

	SourceSet s_left;
	for (size_t i = 0; i < s.size()/2; i++) {
	    s_left.push_back(s[i]);
	}

	SourceSet s_right;
	for (size_t i = s.size()/2+1; i < s.size(); i++) {
	    s_right.push_back(s[i]);
	}

	if (s_left.size() > 0) {
	    this->left  = KDTree::Ptr(new KDTree(s_left,  depth+1));
	} else {
	    this->left  = KDTree::Ptr();
	}

	if (s_right.size() > 0) {
	    this->right = KDTree::Ptr(new KDTree(s_right, depth+1));
	} else {
	    this->right = KDTree::Ptr();
	}

    }
}

KDTree::~KDTree() {
    if (this->left != NULL) {
	this->left.reset();
    }

    if (this->right != NULL) {
	this->right.reset();
    }
}

KDTree::Ptr KDTree::search(SourceMatch m) {

    double ra  = m.first->getRa();
    double dec = m.first->getDec();

    double val;
    if (this->axis == 0)
	val = ra;
    else
	val = dec;

    if (this->set[0]->getRa()  == ra &&
	this->set[0]->getDec() == dec) {
	//return boost::make_shared<KDTree>(*this);
	return shared_from_this();
    } else {
	if (val < this->location[this->axis]) {
	    if (this->left != NULL) {
		return this->left->search(m);
	    } else {
		return KDTree::Ptr();
	    }
	} else {
	    if (this->right != NULL) {
		return this->right->search(m);
	    } else {
		return KDTree::Ptr();
	    }
	}
    }
}

void KDTree::add(SourceMatch m) {

    double ra  = m.first->getRa();
    double dec = m.first->getDec();

    double val;
    if (this->axis == 0)
	val = ra;
    else
	val = dec;

    if (this->set[0]->getRa()  == ra &&
	this->set[0]->getDec() == dec) {
	this->set.push_back(m.second);
    } else {
	if (val < this->location[this->axis]) {
	    if (this->left != NULL) {
		this->left->add(m);
	    } else {
		this->left = KDTree::Ptr(new KDTree(m, this->depth+1));
	    }
	} else {
	    if (this->right != NULL) {
		this->right->add(m);
	    } else {
		this->right = KDTree::Ptr(new KDTree(m, this->depth+1));
	    }
	}
    }
}

int KDTree::count(void) {
    int n = 1;

    if (this->left != NULL)
	n += this->left->count();

    if (this->right != NULL)
	n += this->right->count();

    return n;
}

KDTree::Ptr KDTree::findSource(Source::Ptr s) {

    double ra  = s->getRa();
    double dec = s->getDec();

    double val;
    if (this->axis == 0)
	val = ra;
    else
	val = dec;

    for (size_t i = 0; i < this->set.size(); i++) {
	//if (this->set[i]->getRa()  == ra &&
	//    this->set[i]->getDec() == dec) {
	//if (fabs(this->set[i]->getRa()  - ra)  < 1.0e-07 &&
	//    fabs(this->set[i]->getDec() - dec) < 1.0e-07) {
	if (fabs(this->set[i]->getXAstrom() - s->getXAstrom()) < 0.01 &&
	    fabs(this->set[i]->getYAstrom() - s->getYAstrom()) < 0.01) {
	    return shared_from_this();
	}
    }

    if (val < this->location[this->axis]) {
	if (this->left != NULL) {
	    return this->left->findSource(s);
	} else {
	    return KDTree::Ptr();
	}
    } else {
	if (this->right != NULL) {
	    return this->right->findSource(s);
	} else {
	    return KDTree::Ptr();
	}
    }

}

double KDTree::distance(Source::Ptr s) {

    double ra  = s->getRa();
    double dec = s->getDec();
    lsst::afw::coord::Coord c = lsst::afw::coord::Coord(ra*R2D, dec*R2D);
    double d = this->c.angularSeparation(c, lsst::afw::coord::DEGREES);

    return d;
}

KDTree::Ptr KDTree::findNearest(Source::Ptr s) {

    if (this->isLeaf()) {
        return shared_from_this();
    }

    KDTree::Ptr leaf;
    double val;
    if (this->axis == 0) {
	val = s->getRa();
    } else {
	val = s->getDec();
    }

    if (val < this->location[this->axis]) {
	if (this->left != NULL) {
	    if (this->left->isLeaf()) {
		leaf = this->left;
	    } else {
		leaf = this->left->findNearest(s);
	    }
	} else {
	    leaf = this->right->findNearest(s);
	}
	if (this->left != NULL && this->right != NULL) {
	    double d_leaf = leaf->distance(s);
	    double d_this = this->distance(s);
	    if (d_leaf > d_this) {
		KDTree::Ptr leaf2 = this->right->findNearest(s);
		double d_leaf2 = leaf2->distance(s);
		if (d_leaf > d_leaf2) {
		    leaf = leaf2;
		}
	    }
	}
    } else {
	if (this->right != NULL) {
	    if (this->right->isLeaf()) {
		leaf = this->right;
	    } else {
		leaf = this->right->findNearest(s);
	    }
	} else {
	    leaf = this->left->findNearest(s);
	}
	if (this->right != NULL && this->left != NULL) {
	    double d_leaf = leaf->distance(s);
	    double d_this = this->distance(s);
	    if (d_leaf > d_this) {
		KDTree::Ptr leaf2 = this->left->findNearest(s);
		double d_leaf2 = leaf2->distance(s);
		if (d_leaf > d_leaf2) {
		    leaf = leaf2;
		}
	    }
	}
    }

    double d_leaf = leaf->distance(s);
    double d_this = this->distance(s);

    if (d_leaf < d_this) {
	return leaf;
    } else {
	return shared_from_this();
    }
}

void KDTree::add(Source::Ptr s) {

    double ra  = s->getRa();
    double dec = s->getDec();

    double val;
    if (this->axis == 0)
	val = ra;
    else
	val = dec;

    if (val < this->location[this->axis]) {
	if (this->left != NULL) {
	    this->left->add(s);
	} else {
	    this->left = KDTree::Ptr(new KDTree(s, this->depth+1));
	}
    } else {
	if (this->right != NULL) {
	    this->right->add(s);
	} else {
	    this->right = KDTree::Ptr(new KDTree(s, this->depth+1));
	}
    }
}

void KDTree::add(Source::Ptr s, double d_lim) {
    double ra  = s->getRa();
    double dec = s->getDec();

    bool match = false;
    for (size_t i = 0; i < this->set.size(); i++) {
	if (fabs(this->set[i]->getRa()  - ra)  < d_lim &&
	    fabs(this->set[i]->getDec() - dec) < d_lim) {
	    this->set.push_back(s);
	    match = true;
	    break;
	}
    }

    if (!match) {
	if (this->axis == 0) {
	    if (ra < this->location[0]) {
		if (this->left != NULL) {
		    this->left->add(s, d_lim);
		} else {
		    this->left = KDTree::Ptr(new KDTree(s, this->depth+1));
		}
	    } else {
		if (this->right != NULL) {
		    this->right->add(s, d_lim);
		} else {
		    this->right = KDTree::Ptr(new KDTree(s, this->depth+1));
		}
	    }
	} else {
	    if (dec < this->location[1]) {
		if (this->left != NULL) {
		    this->left->add(s, d_lim);
		} else {
		    this->left = KDTree::Ptr(new KDTree(s, this->depth+1));
		}
	    } else {
		if (this->right != NULL) {
		    this->right->add(s, d_lim);
		} else {
		    this->right = KDTree::Ptr(new KDTree(s, this->depth+1));
		}
	    }
	}
    }
}

bool KDTree::isLeaf(void) {
  if (this->left == NULL &&
      this->right == NULL)
      return true;
  else
      return false;
}

SourceGroup KDTree::mergeMat() {
    SourceGroup sg;
    sg.push_back(this->set);

    if (this->left != NULL) {
	SourceGroup sg_left = this->left->mergeMat();
	for (size_t i = 0; i < sg_left.size(); i++) {
	    sg.push_back(sg_left[i]);
	}
    }
    if (this->right != NULL) {
	SourceGroup sg_right = this->right->mergeMat();
	for (size_t i = 0; i < sg_right.size(); i++) {
	    sg.push_back(sg_right[i]);
	}
    }

    return sg;
}

SourceGroup KDTree::mergeSource() {
    SourceGroup sg;
    if (this->set.size() >= 2) {
	double sr = 0.0;
	double sd = 0.0;
	double sn = 0.0;
	for (size_t i = 0; i < set.size(); i++) {
	    sr += set[i]->getRa();
	    sd += set[i]->getDec();
	    sn += 1.0;
	}
	double ra  = sr / sn;
	double dec = sd / sn;
	Source::Ptr s = Source::Ptr(new Source());
	s->setRa(ra);
	s->setDec(dec);
	this->set.insert(set.begin(), s);
	sg.push_back(this->set);
    }

    if (this->left != NULL) {
	SourceGroup sg_left = this->left->mergeSource();
	for (size_t i = 0; i < sg_left.size(); i++) {
	    sg.push_back(sg_left[i]);
	}
    }
    if (this->right != NULL) {
	SourceGroup sg_right = this->right->mergeSource();
	for (size_t i = 0; i < sg_right.size(); i++) {
	    sg.push_back(sg_right[i]);
	}
    }

    return sg;
}

KDTree::Ptr
hsc::meas::mosaic::kdtreeMat(vvSourceMatch const &matchList) {

    KDTree::Ptr root = KDTree::Ptr(new KDTree(matchList[0], 0));
    //std::cout << "root->count() : " << root->count() << std::endl;

    for (unsigned int j = 1; j < matchList.size(); j++) {
	for (unsigned int i = 0; i < matchList[j].size(); i++) {
	    root->add(matchList[j][i]);
	}
	//std::cout << "root->count() : " << root->count() << std::endl;
    }

    //std::cout << root->count() << std::endl;

    return root;
}

KDTree::Ptr
hsc::meas::mosaic::kdtreeSource(SourceGroup const &sourceSet,
				KDTree::Ptr rootMat,
				int nchip,
				double d_lim, unsigned int nbrightest) {
    double fluxlim[sourceSet.size()*nchip];

    for (size_t j = 0; j < sourceSet.size(); j++) {
	for (int k = 0; k < nchip; k++) {
	    std::vector<double> v;
	    for (size_t i = 0; i < sourceSet[j].size(); i++) {
		if (sourceSet[j][i]->getAmpExposureId() % 1000 == k) {
		    v.push_back(sourceSet[j][i]->getPsfFlux());
		}
	    }
	    if (nbrightest < v.size()) {
		std::sort(v.begin(), v.end(), std::greater<double>());
		fluxlim[j*nchip+k] = v[nbrightest-1];
	    } else {
		fluxlim[j*nchip+k] = 0.0;
	    }
	    /*
	    printf("%d %2d %4d %f\n", j, k, v.size(), fluxlim[j*nchip+k]);
	    if (j == 2 && k == 76) {
		for (int i = 0; i < v.size(); i++) {
		    printf("%d %f\n", i, v[i]);
		}
	    }
	    */
	}
    }
    /*
    for (unsigned int j = 0; j < sourceSet.size(); j++) {
	if (nbrightest < sourceSet[j].size()) {
	    std::vector<double> v;
	    for (unsigned int i = 0; i < sourceSet[j].size(); i++) {
	        v.push_back(sourceSet[j][i]->getPsfFlux());
	    }
	    std::sort(v.begin(), v.end(), std::greater<double>());
	    fluxlim[j] = v[nbrightest];
	} else {
	    fluxlim[j] = 0.0;
	}
	//std::cout << j << " " << fluxlim[j] << std::endl;
    }
    */
    //std::cout << "(1) " << sourceSet[0].size() << std::endl;

    SourceSet set;
    for (size_t i = 0; i < sourceSet[0].size(); i++) {
	int k = sourceSet[0][i]->getAmpExposureId() % 1000;
        if (sourceSet[0][i]->getPsfFlux() >= fluxlim[k] &&
	    rootMat->findSource(sourceSet[0][i]) == NULL) {
	    set.push_back(sourceSet[0][i]);
	}
    }
    //std::cout << "(2) " << set.size() << std::endl;

    KDTree::Ptr rootSource = KDTree::Ptr(new KDTree(set, 0));

    //std::cout << "(3) " << rootSource->count() << std::endl;

    for (size_t j = 1; j < sourceSet.size(); j++) {
	for (size_t i = 0; i < sourceSet[j].size(); i++) {
	    int k = sourceSet[j][i]->getAmpExposureId() % 1000;
	    //std::cout << j << " " << i << " " << k << std::endl;
	    if (sourceSet[j][i]->getPsfFlux() >= fluxlim[j*nchip+k] &&
		rootMat->findSource(sourceSet[j][i]) == NULL) {
		KDTree::Ptr leaf = rootSource->findNearest(sourceSet[j][i]);
		if (leaf->distance(sourceSet[j][i]) < d_lim)
		    leaf->set.push_back(sourceSet[j][i]);
		else
		    rootSource->add(sourceSet[j][i]);
	    }
	}
	//std::cout << "(3) " << rootSource->count() << std::endl;
    }

    //std::cout << "(4) " << rootSource->count() << std::endl;

    return rootSource;
}

double calXi(double a, double d, double A, double D) {
    return cos(d)*sin(a-A)/(sin(D)*sin(d)+cos(D)*cos(d)*cos(a-A));
}

double calXi_a(double a, double d, double A, double D) {
    return cos(D)*pow(cos(d),2.)*pow(sin(a-A),2.)/pow(sin(D)*sin(d)+cos(D)*cos(d)*cos(a-A),2.)
	  +cos(d)*cos(a-A)/(sin(D)*sin(d)+cos(D)*cos(d)*cos(a-A));
}

double calXi_d(double a, double d, double A, double D) {
    return -cos(d)*sin(a-A)*(sin(D)*cos(d)-cos(D)*sin(d)*cos(a-A))/pow(sin(D)*sin(d)+cos(D)*cos(d)*cos(a-A),2.)
	   -sin(d)*sin(a-A)/(sin(D)*sin(d)+cos(D)*cos(d)*cos(a-A));
}

double calXi_A(double a, double d, double A, double D) {
    return -cos(D)*cos(d)*cos(d)*sin(a-A)*sin(a-A)/pow(sin(D)*sin(d)+cos(D)*cos(d)*cos(a-A),2.)
	   -cos(d)*cos(a-A)/(sin(D)*sin(d)+cos(D)*cos(d)*cos(a-A));
}

double calXi_D(double a, double d, double A, double D) {
    return -cos(d)*sin(a-A)*(cos(D)*sin(d)-sin(D)*cos(d)*cos(a-A))/pow(sin(D)*sin(d)+cos(D)*cos(d)*cos(a-A),2.);
}

double calEta(double a, double d, double A, double D) {
    return (cos(D)*sin(d)-sin(D)*cos(d)*cos(a-A))/(sin(D)*sin(d)+cos(D)*cos(d)*cos(a-A));
}

double calEta_a(double a, double d, double A, double D) {
    return cos(D)*cos(d)*sin(a-A)*(cos(D)*sin(d)-sin(D)*cos(d)*cos(a-A))/pow(sin(D)*sin(d)+cos(D)*cos(d)*cos(a-A),2.)
	  +sin(D)*cos(d)*sin(a-A)/(sin(D)*sin(d)+cos(D)*cos(d)*cos(a-A));
}

double calEta_d(double a, double d, double A, double D) {
    return -(sin(D)*cos(d)-cos(D)*sin(d)*cos(a-A))*(cos(D)*sin(d)-sin(D)*cos(d)*cos(a-A))/pow(sin(D)*sin(d)+cos(D)*cos(d)*cos(a-A),2.)
	   +(cos(D)*cos(d)+sin(D)*sin(d)*cos(a-A))/(sin(D)*sin(d)+cos(D)*cos(d)*cos(a-A));
}

double calEta_A(double a, double d, double A, double D) {
    return -cos(D)*cos(d)*sin(a-A)*(cos(D)*sin(d)-sin(D)*cos(d)*cos(a-A))/pow(sin(D)*sin(d)+cos(D)*cos(d)*cos(a-A),2.)
	   -sin(D)*cos(d)*sin(a-A)/(sin(D)*sin(d)+cos(D)*cos(d)*cos(a-A));
}

double calEta_D(double a, double d, double A, double D) {
    return -pow(cos(D)*sin(d)-sin(D)*cos(d)*cos(a-A),2.)/pow(sin(D)*sin(d)+cos(D)*cos(d)*cos(a-A),2.)-1.;
}

#if defined(USE_GSL)
double* solveMatrix_GSL(int size, double *a_data, double *b_data) {
    gsl_matrix_view a = gsl_matrix_view_array(a_data, size, size);
    gsl_vector_view b = gsl_vector_view_array(b_data, size);

    gsl_vector *c = gsl_vector_alloc(size);

    int s;

    gsl_permutation *p = gsl_permutation_alloc(size);

    gsl_linalg_LU_decomp(&a.matrix, p, &s);
    gsl_linalg_LU_solve(&a.matrix, p, &b.vector, c);

    double *c_data = new double[size];

    for (int i = 0; i < size; i++) {
        c_data[i] = c->data[i];
    }

    gsl_permutation_free(p);
    gsl_vector_free(c);

    return c_data;
}
#else
double* solveMatrix_MKL(int size, double *a_data, double *b_data) {
    //char L = 'L';
    MKL_INT n = size;
    MKL_INT nrhs = 1;
    MKL_INT lda = size;
    MKL_INT *ipiv = new MKL_INT[size];
    MKL_INT ldb = size;
    MKL_INT info = 0;

    //double *a = new double[size*size];
    //double *b = new double[size];

    //memcpy(a, a_data, sizeof(double)*size*size);
    //memcpy(b, b_data, sizeof(double)*size);

    //dgesv(&n, &nrhs, a, &lda, ipiv, b, &ldb, &info);
    dgesv(&n, &nrhs, a_data, &lda, ipiv, b_data, &ldb, &info);
    //dposv(&L, &n, &nrhs, a, &lda, b, &ldb, &info);

    double *c_data = new double[size];
    //memcpy(c_data, b, sizeof(double)*size);
    memcpy(c_data, b_data, sizeof(double)*size);

    delete [] ipiv;
    //delete [] a;
    //delete [] b;

    return c_data;
}
#endif
double* solveForCoeff(std::vector<Obs::Ptr>& objList, Poly::Ptr p) {
    int ncoeff = p->ncoeff;
    int size = 2 * ncoeff + 2;

    int *xorder = p->xorder;
    int *yorder = p->yorder;

    double *a_data = new double[size*size];
    double *b_data = new double[size];

    for (int j = 0; j < size; j++) {
	b_data[j] = 0.0;
	for (int i = 0; i < size; i++) {
	    a_data[i+j*size] = 0.0;
	}
    }

    double *pu = new double[ncoeff];
    double *pv = new double[ncoeff];

    //    std::vector<Obs>::iterator o = objList.begin();
    //    while (o != objList.end()) {
    for (size_t k = 0; k < objList.size(); k++) {
	Obs::Ptr o = objList[k];
	if (o->good) {
	    for (int j = 0; j < ncoeff; j++) {
		pu[j] = pow(o->u, xorder[j]);
		pv[j] = pow(o->v, yorder[j]);
	    }
	    for (int j = 0; j < ncoeff; j++) {
		b_data[j]        += o->xi  * pu[j] * pv[j];
		b_data[j+ncoeff] += o->eta * pu[j] * pv[j];
		for (int i = 0; i < ncoeff; i++) {
		    a_data[i+        j        *size] += pu[j] * pv[j] * pu[i] * pv[i];
		    a_data[i+ncoeff+(j+ncoeff)*size] += pu[j] * pv[j] * pu[i] * pv[i];
		}
		a_data[j         + 2*ncoeff   *size] -= pu[j] * pv[j] * o->xi_A;
		a_data[j         +(2*ncoeff+1)*size] -= pu[j] * pv[j] * o->xi_D;
		a_data[j+ncoeff  + 2*ncoeff   *size] -= pu[j] * pv[j] * o->eta_A;
		a_data[j+ncoeff  +(2*ncoeff+1)*size] -= pu[j] * pv[j] * o->eta_D;
		a_data[2*ncoeff+   j          *size] -= pu[j] * pv[j] * o->xi_A;
		a_data[2*ncoeff+1+ j          *size] -= pu[j] * pv[j] * o->xi_D;
		a_data[2*ncoeff  +(j+ncoeff)  *size] -= pu[j] * pv[j] * o->eta_A;
		a_data[2*ncoeff+1+(j+ncoeff)  *size] -= pu[j] * pv[j] * o->eta_D;
	    }
	    a_data[2*ncoeff  +(2*ncoeff)  *size] += o->xi_A * o->xi_A + o->eta_A * o->eta_A;
	    a_data[2*ncoeff  +(2*ncoeff+1)*size] += o->xi_A * o->xi_D + o->eta_A * o->eta_D;
	    a_data[2*ncoeff+1+(2*ncoeff)  *size] += o->xi_A * o->xi_D + o->eta_A * o->eta_D;
	    a_data[2*ncoeff+1+(2*ncoeff+1)*size] += o->xi_D * o->xi_D + o->eta_D * o->eta_D;
	    b_data[2*ncoeff]   -= o->xi * o->xi_A + o->eta * o->eta_A;
	    b_data[2*ncoeff+1] -= o->xi * o->xi_D + o->eta * o->eta_D;
	}
    }

#if defined(USE_GSL)
    double *coeff = solveMatrix_GSL(size, a_data, b_data);
#else
    double *coeff = solveMatrix_MKL(size, a_data, b_data);
#endif

    delete [] a_data;
    delete [] b_data;
    delete [] pu;
    delete [] pv;

    return coeff;
}

double* solveForCoeffWithOffset(std::vector<Obs::Ptr>& objList, Coeff::Ptr& c, Poly::Ptr p) {
    int ncoeff = p->ncoeff;
    int size = 2 * ncoeff + 2;

    int *xorder = p->xorder;
    int *yorder = p->yorder;

    double *a = c->a;
    double *b = c->b;

    double *a_data = new double[size*size];
    double *b_data = new double[size];

    for (int j = 0; j < size; j++) {
	b_data[j] = 0.0;
	for (int i = 0; i < size; i++) {
	    a_data[i+j*size] = 0.0;
	}
    }

    double *pu = new double[ncoeff];
    double *pv = new double[ncoeff];

    for (size_t i = 0; i < objList.size(); i++) {
	Obs::Ptr o = objList[i];
	if (o->good) {
	    double Ax = o->xi;
	    double Ay = o->eta;
	    double Bx = 0.0;
	    double By = 0.0;
	    double Cx = 0.0;
	    double Cy = 0.0;
	    for (int k = 0; k < ncoeff; k++) {
		pu[k] = pow(o->u, xorder[k]);
		pv[k] = pow(o->v, yorder[k]);
	    }
	    for (int k = 0; k < ncoeff; k++) {
		Ax -= a[k] * pu[k] * pv[k];
		Ay -= b[k] * pu[k] * pv[k];
		Bx += a[k] * pow(o->u, xorder[k]-1) * pv[k] * xorder[k];
		By += b[k] * pow(o->u, xorder[k]-1) * pv[k] * xorder[k];
		Cx += a[k] * pu[k] * pow(o->v, yorder[k]-1) * yorder[k];
		Cy += b[k] * pu[k] * pow(o->v, yorder[k]-1) * yorder[k];
	    }
	    for (int k = 0; k < ncoeff; k++) {
		b_data[k]        += Ax * pu[k] * pv[k];
		b_data[k+ncoeff] += Ay * pu[k] * pv[k];
		// coeff x coeff
		for (int j = 0; j < ncoeff; j++) {
		    a_data[j+        k        *size] += pu[j] * pv[j] * pu[k] * pv[k];
		    a_data[j+ncoeff+(k+ncoeff)*size] += pu[j] * pv[j] * pu[k] * pv[k];
		}

		// coeff x offset
		a_data[k       +(ncoeff*2  )*size] += Bx * pu[k] * pv[k];
		a_data[k       +(ncoeff*2+1)*size] += Cx * pu[k] * pv[k];
		a_data[k+ncoeff+(ncoeff*2  )*size] += By * pu[k] * pv[k];
		a_data[k+ncoeff+(ncoeff*2+1)*size] += Cy * pu[k] * pv[k];
		a_data[ncoeff*2  +(k       )*size] += Bx * pu[k] * pv[k];
		a_data[ncoeff*2+1+(k       )*size] += Cx * pu[k] * pv[k];
		a_data[ncoeff*2  +(k+ncoeff)*size] += By * pu[k] * pv[k];
		a_data[ncoeff*2+1+(k+ncoeff)*size] += Cy * pu[k] * pv[k];
	    }

	    // offset x offset
	    a_data[ncoeff*2  +(ncoeff*2  )*size] += Bx * Bx + By * By;
	    a_data[ncoeff*2  +(ncoeff*2+1)*size] += Bx * Cx + By * Cy;
	    a_data[ncoeff*2+1+(ncoeff*2  )*size] += Cx * Bx + Cy * By;
	    a_data[ncoeff*2+1+(ncoeff*2+1)*size] += Cx * Cx + Cy * Cy;

	    b_data[ncoeff*2  ] += Ax * Bx + Ay * By;
	    b_data[ncoeff*2+1] += Ax * Cx + Ay * Cy;
	}
    }

#if defined(USE_GSL)
    double *coeff = solveMatrix_GSL(size, a_data, b_data);
#else
    double *coeff = solveMatrix_MKL(size, a_data, b_data);
#endif

    delete [] a_data;
    delete [] b_data;
    delete [] pu;
    delete [] pv;

    return coeff;
}

double* solveForCoeff0(std::vector<Obs::Ptr>& objList, Poly::Ptr p) {
    int ncoeff = p->ncoeff;
    int size = 2 * ncoeff;

    int *xorder = p->xorder;
    int *yorder = p->yorder;

    double *a_data = new double[size*size];
    double *b_data = new double[size];

    for (int j = 0; j < size; j++) {
	b_data[j] = 0.0;
	for (int i = 0; i < size; i++) {
	    a_data[i+j*size] = 0.0;
	}
    }

    double *pu = new double[ncoeff];
    double *pv = new double[ncoeff];

    for (size_t k = 0; k < objList.size(); k++) {
	Obs::Ptr o = objList[k];
	if (o->good) {
	    for (int j = 0; j < ncoeff; j++) {
		pu[j] = pow(o->u, xorder[j]);
		pv[j] = pow(o->v, yorder[j]);
	    }
	    for (int j = 0; j < ncoeff; j++) {
		b_data[j]        += o->xi  * pu[j] * pv[j];
		b_data[j+ncoeff] += o->eta * pu[j] * pv[j];
		for (int i = 0; i < ncoeff; i++) {
		    a_data[i+        j        *size] += pu[j] * pv[j] * pu[i] * pv[i];
		    a_data[i+ncoeff+(j+ncoeff)*size] += pu[j] * pv[j] * pu[i] * pv[i];
		}
	    }
	}
    }

#if defined(USE_GSL)
    double *coeff = solveMatrix_GSL(size, a_data, b_data);
#else
    double *coeff = solveMatrix_MKL(size, a_data, b_data);
#endif

    delete [] a_data;
    delete [] b_data;
    delete [] pu;
    delete [] pv;

    return coeff;
}

double calcChi(std::vector<Obs::Ptr>& objList, double *a, Poly::Ptr p) {
    int ncoeff = p->ncoeff;

    int *xorder = p->xorder;
    int *yorder = p->yorder;

    double chi2 = 0.0;
    //std::vector<Obs>::iterator o = objList.begin();
    //while (o != objList.end()) {
    for (size_t oo = 0; oo < objList.size(); oo++) {
	Obs::Ptr o = objList[oo];
	if (o->good) {
	    double Ax = o->xi;
	    double Ay = o->eta;
	    for (int i = 0; i < ncoeff; i++) {
		Ax -= a[i]        * pow(o->u, xorder[i]) * pow(o->v, yorder[i]);
		Ay -= a[i+ncoeff] * pow(o->u, xorder[i]) * pow(o->v, yorder[i]);
	    }
	    Ax += (o->xi_A  * a[2*ncoeff] + o->xi_D  * a[2*ncoeff+1]);
	    Ay += (o->eta_A * a[2*ncoeff] + o->eta_D * a[2*ncoeff+1]);
	    chi2 += Ax * Ax + Ay * Ay;
	}
	//++o;
    }

    return chi2;
}

double calcChi0(std::vector<Obs::Ptr>& objList, double *a, Poly::Ptr p) {
    int ncoeff = p->ncoeff;

    int *xorder = p->xorder;
    int *yorder = p->yorder;

    double chi2 = 0.0;
    for (size_t k = 0; k < objList.size(); k++) {
	Obs::Ptr o = objList[k];
	if (o->good) {
	    double Ax = o->xi;
	    double Ay = o->eta;
	    for (int i = 0; i < ncoeff; i++) {
		Ax -= a[i]        * pow(o->u, xorder[i]) * pow(o->v, yorder[i]);
		Ay -= a[i+ncoeff] * pow(o->u, xorder[i]) * pow(o->v, yorder[i]);
	    }
	    chi2 += Ax * Ax + Ay * Ay;
	}
    }

    return chi2;
}

double flagObj(std::vector<Obs::Ptr>& objList, double *a, Poly::Ptr p, double e2) {
    int ncoeff = p->ncoeff;
    int *xorder = p->xorder;
    int *yorder = p->yorder;

    double chi2 = 0.0;
    int nrejected = 0;
    for (size_t j = 0; j < objList.size(); j++) {
	Obs::Ptr o = objList[j];
	double Ax = 0.0;
	double Ay = 0.0;
	for (int i = 0; i < ncoeff; i++) {
	    double pu = pow(o->u, xorder[i]);
	    double pv = pow(o->v, yorder[i]);
	    Ax += a[i]        * pu * pv;
	    Ay += a[i+ncoeff] * pu * pv;
	}
	Ax -= (o->xi_A  * a[2*ncoeff] + o->xi_D  * a[2*ncoeff+1]);
	Ay -= (o->eta_A * a[2*ncoeff] + o->eta_D * a[2*ncoeff+1]);
	double r2 = pow(o->xi - Ax, 2) + pow(o->eta - Ay, 2);
	if (r2 > e2) {
	    o->good = false;
	    nrejected++;
	} else {
	    o->good = true;
	}
    }
    printf("nrejected = %d\n", nrejected);

    return chi2;
}

double flagObj0(std::vector<Obs::Ptr>& objList, double *a, Poly::Ptr p, double e2) {
    int ncoeff = p->ncoeff;
    int *xorder = p->xorder;
    int *yorder = p->yorder;

    double chi2 = 0.0;
    int nrejected = 0;
    for (size_t j = 0; j < objList.size(); j++) {
	Obs::Ptr o = objList[j];
	double Ax = 0.0;
	double Ay = 0.0;
	for (int i = 0; i < ncoeff; i++) {
	    double pu = pow(o->u, xorder[i]);
	    double pv = pow(o->v, yorder[i]);
	    Ax += a[i]        * pu * pv;
	    Ay += a[i+ncoeff] * pu * pv;
	}
	double r2 = pow(o->xi - Ax, 2) + pow(o->eta - Ay, 2);
	if (r2 > e2) {
	    o->good = false;
	    nrejected++;
	} else {
	    o->good = true;
	}
    }
    printf("nrejected = %d\n", nrejected);

    return chi2;
}

double *
solveLinApprox(std::vector<Obs::Ptr>& o, CoeffSet& coeffVec, int nchip, Poly::Ptr p,
	       bool solveCcd=true,
	       bool allowRotation=true)
{
    int nobs  = o.size();
    int nexp = coeffVec.size();

    int ncoeff = p->ncoeff;
    int *xorder = p->xorder;
    int *yorder = p->yorder;

    double **a = new double*[nexp];
    double **b = new double*[nexp];
    for (int i = 0; i < nexp; i++) {
	a[i] = coeffVec[i]->a;
	b[i] = coeffVec[i]->b;
    }

    int size, np = 0;
    if (solveCcd) {
	if (allowRotation) {
	    size = 2 * ncoeff * nexp + 3 * nchip + 1;
	    np = 3;
	} else {
	    size = 2 * ncoeff * nexp + 2 * nchip;
	    np = 2;
	}
    } else {
	size = 2 * ncoeff * nexp;
    }
    double *a_data = new double[size*size];
    double *b_data = new double[size];

    for (int j = 0; j < size; j++) {
	b_data[j] = 0.0;
	for (int i = 0; i < size; i++) {
	    a_data[i+j*size] = 0.0;
	}
    }

    double *pu = new double[ncoeff];
    double *pv = new double[ncoeff];

    if (solveCcd) {
	for (int i = 0; i < nobs; i++) {
	    if (!o[i]->good) continue;
	    double Ax = o[i]->xi;
	    double Ay = o[i]->eta;
	    double Bx = 0.0;
	    double By = 0.0;
	    double Cx = 0.0;
	    double Cy = 0.0;
	    double Dx = 0.0;
	    double Dy = 0.0;
	    for (int k = 0; k < ncoeff; k++) {
		pu[k] = pow(o[i]->u, xorder[k]);
		pv[k] = pow(o[i]->v, yorder[k]);
	    }

	    for (int k = 0; k < ncoeff; k++) {
		Ax -= a[o[i]->iexp][k] * pu[k]   * pv[k];
		Ay -= b[o[i]->iexp][k] * pu[k]   * pv[k];
		Bx += a[o[i]->iexp][k] * pow(o[i]->u, xorder[k]-1) * pv[k]   * xorder[k];
		By += b[o[i]->iexp][k] * pow(o[i]->u, xorder[k]-1) * pv[k]   * xorder[k];
		Cx += a[o[i]->iexp][k] * pu[k]   * pow(o[i]->v, yorder[k]-1) * yorder[k];
		Cy += b[o[i]->iexp][k] * pu[k]   * pow(o[i]->v, yorder[k]-1) * yorder[k];
		Dx += a[o[i]->iexp][k] * pow(o[i]->u, xorder[k]-1) * pow(o[i]->v, yorder[k]-1) * (-xorder[k]*o[i]->v*o[i]->v0+yorder[k]*o[i]->u*o[i]->u0);
		Dy += b[o[i]->iexp][k] * pow(o[i]->u, xorder[k]-1) * pow(o[i]->v, yorder[k]-1) * (-xorder[k]*o[i]->v*o[i]->v0+yorder[k]*o[i]->u*o[i]->u0);
	    }

	    for (int k = 0; k < ncoeff; k++) {
		b_data[k+       ncoeff*2*o[i]->iexp] += Ax * pu[k] * pv[k];
		b_data[k+ncoeff+ncoeff*2*o[i]->iexp] += Ay * pu[k] * pv[k];
		// coeff x coeff
		for (int j = 0; j < ncoeff; j++) {
		    a_data[j+       ncoeff*2*o[i]->iexp+(k+       ncoeff*2*o[i]->iexp)*size] += pu[j] * pv[j] * pu[k] * pv[k];
		    a_data[j+ncoeff+ncoeff*2*o[i]->iexp+(k+ncoeff+ncoeff*2*o[i]->iexp)*size] += pu[j] * pv[j] * pu[k] * pv[k];
		}

		// coeff x chip
		a_data[k+       ncoeff*2*o[i]->iexp+(ncoeff*2*nexp+o[i]->ichip*np  )*size] += Bx * pu[k] * pv[k];
		a_data[k+       ncoeff*2*o[i]->iexp+(ncoeff*2*nexp+o[i]->ichip*np+1)*size] += Cx * pu[k] * pv[k];
		a_data[k+ncoeff+ncoeff*2*o[i]->iexp+(ncoeff*2*nexp+o[i]->ichip*np  )*size] += By * pu[k] * pv[k];
		a_data[k+ncoeff+ncoeff*2*o[i]->iexp+(ncoeff*2*nexp+o[i]->ichip*np+1)*size] += Cy * pu[k] * pv[k];
		a_data[ncoeff*2*nexp+o[i]->ichip*np  +(k+       ncoeff*2*o[i]->iexp)*size] += Bx * pu[k] * pv[k];
		a_data[ncoeff*2*nexp+o[i]->ichip*np+1+(k+       ncoeff*2*o[i]->iexp)*size] += Cx * pu[k] * pv[k];
		a_data[ncoeff*2*nexp+o[i]->ichip*np  +(k+ncoeff+ncoeff*2*o[i]->iexp)*size] += By * pu[k] * pv[k];
		a_data[ncoeff*2*nexp+o[i]->ichip*np+1+(k+ncoeff+ncoeff*2*o[i]->iexp)*size] += Cy * pu[k] * pv[k];
		if (allowRotation) {
		    a_data[k+       ncoeff*2*o[i]->iexp+(ncoeff*2*nexp+o[i]->ichip*np+2)*size] += Dx * pu[k] * pv[k];
		    a_data[k+ncoeff+ncoeff*2*o[i]->iexp+(ncoeff*2*nexp+o[i]->ichip*np+2)*size] += Dy * pu[k] * pv[k];
		    a_data[ncoeff*2*nexp+o[i]->ichip*np+2+(k+       ncoeff*2*o[i]->iexp)*size] += Dx * pu[k] * pv[k];
		    a_data[ncoeff*2*nexp+o[i]->ichip*np+2+(k+ncoeff+ncoeff*2*o[i]->iexp)*size] += Dy * pu[k] * pv[k];
		}
	    }

	    // chip x chip
	    a_data[ncoeff*2*nexp+o[i]->ichip*np  +(ncoeff*2*nexp+o[i]->ichip*np  )*size] += Bx * Bx + By * By;
	    a_data[ncoeff*2*nexp+o[i]->ichip*np  +(ncoeff*2*nexp+o[i]->ichip*np+1)*size] += Bx * Cx + By * Cy;
	    a_data[ncoeff*2*nexp+o[i]->ichip*np+1+(ncoeff*2*nexp+o[i]->ichip*np  )*size] += Cx * Bx + Cy * By;
	    a_data[ncoeff*2*nexp+o[i]->ichip*np+1+(ncoeff*2*nexp+o[i]->ichip*np+1)*size] += Cx * Cx + Cy * Cy;
	    if (allowRotation) {
		a_data[ncoeff*2*nexp+o[i]->ichip*np  +(ncoeff*2*nexp+o[i]->ichip*np+2)*size] += Bx * Dx + By * Dy;
		a_data[ncoeff*2*nexp+o[i]->ichip*np+1+(ncoeff*2*nexp+o[i]->ichip*np+2)*size] += Cx * Dx + Cy * Dy;
		a_data[ncoeff*2*nexp+o[i]->ichip*np+2+(ncoeff*2*nexp+o[i]->ichip*np  )*size] += Dx * Bx + Dy * By;
		a_data[ncoeff*2*nexp+o[i]->ichip*np+2+(ncoeff*2*nexp+o[i]->ichip*np+1)*size] += Dx * Cx + Dy * Cy;
		a_data[ncoeff*2*nexp+o[i]->ichip*np+2+(ncoeff*2*nexp+o[i]->ichip*np+2)*size] += Dx * Dx + Dy * Dy;
	    }

	    b_data[ncoeff*2*nexp+o[i]->ichip*np  ] += Ax * Bx + Ay * By;
	    b_data[ncoeff*2*nexp+o[i]->ichip*np+1] += Ax * Cx + Ay * Cy;
	    if (allowRotation) {
		b_data[ncoeff*2*nexp+o[i]->ichip*np+2] += Ax * Dx + Ay * Dy;
	    }
	}

	if (allowRotation) {
	    // \Sum d_theta = 0.0
	    for (int i = 0; i < nchip; i++) {
		a_data[ncoeff*2*nexp+i*np+2+(ncoeff*2*nexp+nchip*np)*size] = 1;
		a_data[ncoeff*2*nexp+nchip*np+(ncoeff*2*nexp+i*np+2)*size] = 1;
	    }
	}
    } else {
	for (int i = 0; i < nobs; i++) {
	    if (!o[i]->good) continue;
	    double Ax = o[i]->xi;
	    double Ay = o[i]->eta;
	    for (int k = 0; k < ncoeff; k++) {
		pu[k] = pow(o[i]->u, xorder[k]);
		pv[k] = pow(o[i]->v, yorder[k]);
	    }

	    for (int k = 0; k < ncoeff; k++) {
		Ax -= a[o[i]->iexp][k] * pu[k]   * pv[k];
		Ay -= b[o[i]->iexp][k] * pu[k]   * pv[k];
	    }

	    for (int k = 0; k < ncoeff; k++) {
		b_data[k+       ncoeff*2*o[i]->iexp] += Ax * pu[k] * pv[k];
		b_data[k+ncoeff+ncoeff*2*o[i]->iexp] += Ay * pu[k] * pv[k];
		// coeff x coeff
		for (int j = 0; j < ncoeff; j++) {
		    a_data[j+       ncoeff*2*o[i]->iexp+(k+       ncoeff*2*o[i]->iexp)*size] += pu[j] * pv[j] * pu[k] * pv[k];
		    a_data[j+ncoeff+ncoeff*2*o[i]->iexp+(k+ncoeff+ncoeff*2*o[i]->iexp)*size] += pu[j] * pv[j] * pu[k] * pv[k];
		}
	    }
	}
    }

    free(a);
    free(b);

#if defined(USE_GSL)
    double *coeff = solveMatrix_GSL(size, a_data, b_data);
#else
    double *coeff = solveMatrix_MKL(size, a_data, b_data);
#endif

    delete [] a_data;
    delete [] b_data;
    delete [] pu;
    delete [] pv;

    return coeff;
}
/*
double *
solveLinApprox(std::vector<Obs::Ptr>& o, CoeffSet& coeffVec, int nchip, Poly::Ptr p,
	       bool solveCcd=true,
	       bool allowRotation=true)
{
    int nobs  = o.size();
    int nexp = coeffVec.size();

    int ncoeff = p->ncoeff;
    int *xorder = p->xorder;
    int *yorder = p->yorder;

    double **a = new double*[nexp];
    double **b = new double*[nexp];
    for (int i = 0; i < nexp; i++) {
	a[i] = coeffVec[i]->a;
	b[i] = coeffVec[i]->b;
    }

    int size, np = 0;
    if (solveCcd) {
	if (allowRotation) {
	    size = 2 * ncoeff * nexp + 2 * nexp + 3 * nchip + 3;
	    np = 3;
	} else {
	    size = 2 * ncoeff * nexp + 2 * nexp + 2 * nchip + 2;
	    np = 2;
	}
    } else {
	size = 2 * ncoeff * nexp + 2 * nexp;
    }
    double *a_data = new double[size*size];
    double *b_data = new double[size];

    for (int j = 0; j < size; j++) {
	b_data[j] = 0.0;
	for (int i = 0; i < size; i++) {
	    a_data[i+j*size] = 0.0;
	}
    }

    double *pu = new double[ncoeff];
    double *pv = new double[ncoeff];

    if (solveCcd) {
	for (int i = 0; i < nobs; i++) {
	    if (!o[i]->good) continue;
	    double Ax = o[i]->xi;
	    double Ay = o[i]->eta;
	    double Bx = 0.0;
	    double By = 0.0;
	    double Cx = 0.0;
	    double Cy = 0.0;
	    double Dx = 0.0;
	    double Dy = 0.0;
	    for (int k = 0; k < ncoeff; k++) {
		pu[k] = pow(o[i]->u, xorder[k]);
		pv[k] = pow(o[i]->v, yorder[k]);
	    }

	    for (int k = 0; k < ncoeff; k++) {
		Ax -= a[o[i]->iexp][k] * pu[k]   * pv[k];
		Ay -= b[o[i]->iexp][k] * pu[k]   * pv[k];
		Bx += a[o[i]->iexp][k] * pow(o[i]->u, xorder[k]-1) * pv[k]   * xorder[k];
		By += b[o[i]->iexp][k] * pow(o[i]->u, xorder[k]-1) * pv[k]   * xorder[k];
		Cx += a[o[i]->iexp][k] * pu[k]   * pow(o[i]->v, yorder[k]-1) * yorder[k];
		Cy += b[o[i]->iexp][k] * pu[k]   * pow(o[i]->v, yorder[k]-1) * yorder[k];
		Dx += a[o[i]->iexp][k] * pow(o[i]->u, xorder[k]-1) * pow(o[i]->v, yorder[k]-1) * (-xorder[k]*o[i]->v*o[i]->v0+yorder[k]*o[i]->u*o[i]->u0);
		Dy += b[o[i]->iexp][k] * pow(o[i]->u, xorder[k]-1) * pow(o[i]->v, yorder[k]-1) * (-xorder[k]*o[i]->v*o[i]->v0+yorder[k]*o[i]->u*o[i]->u0);
	    }

	    for (int k = 0; k < ncoeff; k++) {
		b_data[k+       ncoeff*2*o[i]->iexp] += Ax * pu[k] * pv[k];
		b_data[k+ncoeff+ncoeff*2*o[i]->iexp] += Ay * pu[k] * pv[k];
		// coeff x coeff
		for (int j = 0; j < ncoeff; j++) {
		    a_data[j+       ncoeff*2*o[i]->iexp+(k+       ncoeff*2*o[i]->iexp)*size] += pu[j] * pv[j] * pu[k] * pv[k];
		    a_data[j+ncoeff+ncoeff*2*o[i]->iexp+(k+ncoeff+ncoeff*2*o[i]->iexp)*size] += pu[j] * pv[j] * pu[k] * pv[k];
		}

		// coeff x offset
		a_data[k+       ncoeff*2*o[i]->iexp+(ncoeff*2*nexp+o[i]->iexp*2  )*size] += Bx * pu[k] * pv[k];
		a_data[k+       ncoeff*2*o[i]->iexp+(ncoeff*2*nexp+o[i]->iexp*2+1)*size] += Cx * pu[k] * pv[k];
		a_data[k+ncoeff+ncoeff*2*o[i]->iexp+(ncoeff*2*nexp+o[i]->iexp*2  )*size] += By * pu[k] * pv[k];
		a_data[k+ncoeff+ncoeff*2*o[i]->iexp+(ncoeff*2*nexp+o[i]->iexp*2+1)*size] += Cy * pu[k] * pv[k];
		a_data[ncoeff*2*nexp+o[i]->iexp*2  +(k+       ncoeff*2*o[i]->iexp)*size] += Bx * pu[k] * pv[k];
		a_data[ncoeff*2*nexp+o[i]->iexp*2+1+(k+       ncoeff*2*o[i]->iexp)*size] += Cx * pu[k] * pv[k];
		a_data[ncoeff*2*nexp+o[i]->iexp*2  +(k+ncoeff+ncoeff*2*o[i]->iexp)*size] += By * pu[k] * pv[k];
		a_data[ncoeff*2*nexp+o[i]->iexp*2+1+(k+ncoeff+ncoeff*2*o[i]->iexp)*size] += Cy * pu[k] * pv[k];

		// coeff x chip
		a_data[k+       ncoeff*2*o[i]->iexp+(ncoeff*2*nexp+2*nexp+o[i]->ichip*np  )*size] += Bx * pu[k] * pv[k];
		a_data[k+       ncoeff*2*o[i]->iexp+(ncoeff*2*nexp+2*nexp+o[i]->ichip*np+1)*size] += Cx * pu[k] * pv[k];
		a_data[k+ncoeff+ncoeff*2*o[i]->iexp+(ncoeff*2*nexp+2*nexp+o[i]->ichip*np  )*size] += By * pu[k] * pv[k];
		a_data[k+ncoeff+ncoeff*2*o[i]->iexp+(ncoeff*2*nexp+2*nexp+o[i]->ichip*np+1)*size] += Cy * pu[k] * pv[k];
		a_data[ncoeff*2*nexp+2*nexp+o[i]->ichip*np  +(k+       ncoeff*2*o[i]->iexp)*size] += Bx * pu[k] * pv[k];
		a_data[ncoeff*2*nexp+2*nexp+o[i]->ichip*np+1+(k+       ncoeff*2*o[i]->iexp)*size] += Cx * pu[k] * pv[k];
		a_data[ncoeff*2*nexp+2*nexp+o[i]->ichip*np  +(k+ncoeff+ncoeff*2*o[i]->iexp)*size] += By * pu[k] * pv[k];
		a_data[ncoeff*2*nexp+2*nexp+o[i]->ichip*np+1+(k+ncoeff+ncoeff*2*o[i]->iexp)*size] += Cy * pu[k] * pv[k];
		if (allowRotation) {
		    a_data[k+       ncoeff*2*o[i]->iexp+(ncoeff*2*nexp+2*nexp+o[i]->ichip*np+2)*size] += Dx * pu[k] * pv[k];
		    a_data[k+ncoeff+ncoeff*2*o[i]->iexp+(ncoeff*2*nexp+2*nexp+o[i]->ichip*np+2)*size] += Dy * pu[k] * pv[k];
		    a_data[ncoeff*2*nexp+2*nexp+o[i]->ichip*np+2+(k+       ncoeff*2*o[i]->iexp)*size] += Dx * pu[k] * pv[k];
		    a_data[ncoeff*2*nexp+2*nexp+o[i]->ichip*np+2+(k+ncoeff+ncoeff*2*o[i]->iexp)*size] += Dy * pu[k] * pv[k];
		}
	    }

	    // offset x chip
	    a_data[ncoeff*2*nexp+2*o[i]->iexp  +(ncoeff*2*nexp+2*nexp+o[i]->ichip*np  )*size] += Bx * Bx + By * By;
	    a_data[ncoeff*2*nexp+2*o[i]->iexp  +(ncoeff*2*nexp+2*nexp+o[i]->ichip*np+1)*size] += Bx * Cx + By * Cy;
	    a_data[ncoeff*2*nexp+2*o[i]->iexp+1+(ncoeff*2*nexp+2*nexp+o[i]->ichip*np  )*size] += Cx * Bx + Cy * By;
	    a_data[ncoeff*2*nexp+2*o[i]->iexp+1+(ncoeff*2*nexp+2*nexp+o[i]->ichip*np+1)*size] += Cx * Cx + Cy * Cy;
	    a_data[ncoeff*2*nexp+2*nexp+o[i]->ichip*np  +(ncoeff*2*nexp+2*o[i]->iexp  )*size] += Bx * Bx + By * By;
	    a_data[ncoeff*2*nexp+2*nexp+o[i]->ichip*np+1+(ncoeff*2*nexp+2*o[i]->iexp  )*size] += Bx * Cx + By * Cy;
	    a_data[ncoeff*2*nexp+2*nexp+o[i]->ichip*np  +(ncoeff*2*nexp+2*o[i]->iexp+1)*size] += Cx * Bx + Cy * By;
	    a_data[ncoeff*2*nexp+2*nexp+o[i]->ichip*np+1+(ncoeff*2*nexp+2*o[i]->iexp+1)*size] += Cx * Cx + Cy * Cy;
	    if (allowRotation) {
		a_data[ncoeff*2*nexp+2*o[i]->iexp  +(ncoeff*2*nexp+2*nexp+o[i]->ichip*np+2)*size] += Bx * Dx + By * Dy;
		a_data[ncoeff*2*nexp+2*o[i]->iexp+1+(ncoeff*2*nexp+2*nexp+o[i]->ichip*np+2)*size] += Cx * Dx + Cy * Dy;
		a_data[ncoeff*2*nexp+2*nexp+o[i]->ichip*np+2+(ncoeff*2*nexp+2*o[i]->iexp  )*size] += Bx * Dx + By * Dy;
		a_data[ncoeff*2*nexp+2*nexp+o[i]->ichip*np+2+(ncoeff*2*nexp+2*o[i]->iexp+1)*size] += Cx * Dx + Cy * Dy;
	    }

	    // offset x offset
	    a_data[ncoeff*2*nexp+2*o[i]->iexp  +(ncoeff*2*nexp+2*o[i]->iexp  )*size] += Bx * Bx + By * By;
	    a_data[ncoeff*2*nexp+2*o[i]->iexp  +(ncoeff*2*nexp+2*o[i]->iexp+1)*size] += Bx * Cx + By * Cy;
	    a_data[ncoeff*2*nexp+2*o[i]->iexp+1+(ncoeff*2*nexp+2*o[i]->iexp  )*size] += Cx * Bx + Cy * By;
	    a_data[ncoeff*2*nexp+2*o[i]->iexp+1+(ncoeff*2*nexp+2*o[i]->iexp+1)*size] += Cx * Cx + Cy * Cy;

	    b_data[ncoeff*2*nexp+2*o[i]->iexp  ] += Ax * Bx + Ay * By;
	    b_data[ncoeff*2*nexp+2*o[i]->iexp+1] += Ax * Cx + Ay * Cy;

	    // chip x chip
	    a_data[ncoeff*2*nexp+2*nexp+o[i]->ichip*np  +(ncoeff*2*nexp+2*nexp+o[i]->ichip*np  )*size] += Bx * Bx + By * By;
	    a_data[ncoeff*2*nexp+2*nexp+o[i]->ichip*np  +(ncoeff*2*nexp+2*nexp+o[i]->ichip*np+1)*size] += Bx * Cx + By * Cy;
	    a_data[ncoeff*2*nexp+2*nexp+o[i]->ichip*np+1+(ncoeff*2*nexp+2*nexp+o[i]->ichip*np  )*size] += Cx * Bx + Cy * By;
	    a_data[ncoeff*2*nexp+2*nexp+o[i]->ichip*np+1+(ncoeff*2*nexp+2*nexp+o[i]->ichip*np+1)*size] += Cx * Cx + Cy * Cy;
	    if (allowRotation) {
		a_data[ncoeff*2*nexp+2*nexp+o[i]->ichip*np  +(ncoeff*2*nexp+2*nexp+o[i]->ichip*np+2)*size] += Bx * Dx + By * Dy;
		a_data[ncoeff*2*nexp+2*nexp+o[i]->ichip*np+1+(ncoeff*2*nexp+2*nexp+o[i]->ichip*np+2)*size] += Cx * Dx + Cy * Dy;
		a_data[ncoeff*2*nexp+2*nexp+o[i]->ichip*np+2+(ncoeff*2*nexp+2*nexp+o[i]->ichip*np  )*size] += Dx * Bx + Dy * By;
		a_data[ncoeff*2*nexp+2*nexp+o[i]->ichip*np+2+(ncoeff*2*nexp+2*nexp+o[i]->ichip*np+1)*size] += Dx * Cx + Dy * Cy;
		a_data[ncoeff*2*nexp+2*nexp+o[i]->ichip*np+2+(ncoeff*2*nexp+2*nexp+o[i]->ichip*np+2)*size] += Dx * Dx + Dy * Dy;
	    }

	    b_data[ncoeff*2*nexp+2*nexp+o[i]->ichip*np  ] += Ax * Bx + Ay * By;
	    b_data[ncoeff*2*nexp+2*nexp+o[i]->ichip*np+1] += Ax * Cx + Ay * Cy;
	    if (allowRotation) {
		b_data[ncoeff*2*nexp+2*nexp+o[i]->ichip*np+2] += Ax * Dx + Ay * Dy;
	    }
	}

	// \Sum dx = 0.0 and \Sum dy = 0.0
	for (int i = 0; i < nchip; i++) {
	    a_data[ncoeff*2*nexp+2*nexp+i*np  +(ncoeff*2*nexp+2*nexp+nchip*np  )*size] = 1;
	    a_data[ncoeff*2*nexp+2*nexp+i*np+1+(ncoeff*2*nexp+2*nexp+nchip*np+1)*size] = 1;
	    a_data[ncoeff*2*nexp+2*nexp+nchip*np  +(ncoeff*2*nexp+2*nexp+i*np  )*size] = 1;
	    a_data[ncoeff*2*nexp+2*nexp+nchip*np+1+(ncoeff*2*nexp+2*nexp+i*np+1)*size] = 1;
	}
	if (allowRotation) {
	    // \Sum d_theta = 0.0
	    for (int i = 0; i < nchip; i++) {
		a_data[ncoeff*2*nexp+2*nexp+i*np+2+(ncoeff*2*nexp+2*nexp+nchip*np+2)*size] = 1;
		a_data[ncoeff*2*nexp+2*nexp+nchip*np+2+(ncoeff*2*nexp+2*nexp+i*np+2)*size] = 1;
	    }
	}
    } else {
	for (int i = 0; i < nobs; i++) {
	    if (!o[i]->good) continue;
	    double Ax = o[i]->xi;
	    double Ay = o[i]->eta;
	    double Bx = 0.0;
	    double By = 0.0;
	    double Cx = 0.0;
	    double Cy = 0.0;
	    for (int k = 0; k < ncoeff; k++) {
		pu[k] = pow(o[i]->u, xorder[k]);
		pv[k] = pow(o[i]->v, yorder[k]);
	    }

	    for (int k = 0; k < ncoeff; k++) {
		Ax -= a[o[i]->iexp][k] * pu[k]   * pv[k];
		Ay -= b[o[i]->iexp][k] * pu[k]   * pv[k];
		Bx += a[o[i]->iexp][k] * pow(o[i]->u, xorder[k]-1) * pv[k] * xorder[k];
		By += b[o[i]->iexp][k] * pow(o[i]->u, xorder[k]-1) * pv[k] * xorder[k];
		Cx += a[o[i]->iexp][k] * pu[k] * pow(o[i]->v, yorder[k]-1) * yorder[k];
		Cy += b[o[i]->iexp][k] * pu[k] * pow(o[i]->v, yorder[k]-1) * yorder[k];
	    }

	    for (int k = 0; k < ncoeff; k++) {
		b_data[k+       ncoeff*2*o[i]->iexp] += Ax * pu[k] * pv[k];
		b_data[k+ncoeff+ncoeff*2*o[i]->iexp] += Ay * pu[k] * pv[k];
		// coeff x coeff
		for (int j = 0; j < ncoeff; j++) {
		    a_data[j+       ncoeff*2*o[i]->iexp+(k+       ncoeff*2*o[i]->iexp)*size] += pu[j] * pv[j] * pu[k] * pv[k];
		    a_data[j+ncoeff+ncoeff*2*o[i]->iexp+(k+ncoeff+ncoeff*2*o[i]->iexp)*size] += pu[j] * pv[j] * pu[k] * pv[k];
		}

		// coeff x offset
		a_data[k+       ncoeff*2*o[i]->iexp+(ncoeff*2*nexp+o[i]->iexp*2  )*size] += Bx * pu[k] * pv[k];
		a_data[k+       ncoeff*2*o[i]->iexp+(ncoeff*2*nexp+o[i]->iexp*2+1)*size] += Cx * pu[k] * pv[k];
		a_data[k+ncoeff+ncoeff*2*o[i]->iexp+(ncoeff*2*nexp+o[i]->iexp*2  )*size] += By * pu[k] * pv[k];
		a_data[k+ncoeff+ncoeff*2*o[i]->iexp+(ncoeff*2*nexp+o[i]->iexp*2+1)*size] += Cy * pu[k] * pv[k];
		a_data[ncoeff*2*nexp+o[i]->iexp*2  +(k+       ncoeff*2*o[i]->iexp)*size] += Bx * pu[k] * pv[k];
		a_data[ncoeff*2*nexp+o[i]->iexp*2+1+(k+       ncoeff*2*o[i]->iexp)*size] += Cx * pu[k] * pv[k];
		a_data[ncoeff*2*nexp+o[i]->iexp*2  +(k+ncoeff+ncoeff*2*o[i]->iexp)*size] += By * pu[k] * pv[k];
		a_data[ncoeff*2*nexp+o[i]->iexp*2+1+(k+ncoeff+ncoeff*2*o[i]->iexp)*size] += Cy * pu[k] * pv[k];
	    }

	    // offset x offset
	    a_data[ncoeff*2*nexp+2*o[i]->iexp  +(ncoeff*2*nexp+2*o[i]->iexp  )*size] += Bx * Bx + By * By;
	    a_data[ncoeff*2*nexp+2*o[i]->iexp  +(ncoeff*2*nexp+2*o[i]->iexp+1)*size] += Bx * Cx + By * Cy;
	    a_data[ncoeff*2*nexp+2*o[i]->iexp+1+(ncoeff*2*nexp+2*o[i]->iexp  )*size] += Cx * Bx + Cy * By;
	    a_data[ncoeff*2*nexp+2*o[i]->iexp+1+(ncoeff*2*nexp+2*o[i]->iexp+1)*size] += Cx * Cx + Cy * Cy;

	    b_data[ncoeff*2*nexp+2*o[i]->iexp  ] += Ax * Bx + Ay * By;
	    b_data[ncoeff*2*nexp+2*o[i]->iexp+1] += Ax * Cx + Ay * Cy;
	}
    }

    free(a);
    free(b);

#if defined(USE_GSL)
    double *coeff = solveMatrix_GSL(size, a_data, b_data);
#else
    double *coeff = solveMatrix_MKL(size, a_data, b_data);
#endif

    delete [] a_data;
    delete [] b_data;
    delete [] pu;
    delete [] pv;

    return coeff;
}
*/
double *
solveLinApprox_Star(std::vector<Obs::Ptr>& o, std::vector<Obs::Ptr>& s, int nstar,
		    CoeffSet coeffVec, int nchip, Poly::Ptr p,
		    bool solveCcd=true,
		    bool allowRotation=true)
{
    int nobs  = o.size();
    int nSobs = s.size();
    int nexp = coeffVec.size();

    int ncoeff = p->ncoeff;
    int *xorder = p->xorder;
    int *yorder = p->yorder;

    double **a = new double*[nexp];
    double **b = new double*[nexp];
    for (int i = 0; i < nexp; i++) {
	a[i] = coeffVec[i]->a;
	b[i] = coeffVec[i]->b;
    }

    int* num = new int[nstar];
    for (int i = 0; i < nstar; i++) {
	num[i] = 0;
    }
    for (int i = 0; i < nSobs; i++) {
	if (s[i]->good) {
	    num[s[i]->istar] += 1;
	}
    }
    std::vector<int> v_istar;
    for (int i = 0; i < nstar; i++) {
	if (num[i] >= 2) {
	    v_istar.push_back(i);
	}
    }
    delete [] num;
    int nstar2 = v_istar.size();
    std::cout << "nstar: " << nstar2 << std::endl;

    for (int i = 0; i < nSobs; i++) {
	std::vector<int>::iterator it = std::find(v_istar.begin(), v_istar.end(), s[i]->istar);
	if (it != v_istar.end()) {
	    s[i]->jstar = it - v_istar.begin();
	} else {
	    s[i]->jstar = -1;
	}
    }

    int size, size0, np = 0;
    if (solveCcd) {
	if (allowRotation) {
	    size  = 2 * ncoeff * nexp + 3 * nchip + 1 + nstar2 * 2;
	    size0 = 2 * ncoeff * nexp + 3 * nchip + 1;
	    np = 3;
	} else {
	    size  = 2 * ncoeff * nexp + 2 * nchip + nstar2 * 2;
	    size0 = 2 * ncoeff * nexp + 2 * nchip;
	    np = 2;
	}
    } else {
	size  = 2 * ncoeff * nexp + nstar2 * 2;
	size0 = 2 * ncoeff * nexp;
    }

    std::cout << "size : " << size << std::endl;

    double *a_data;
    double *b_data;
    try {
	a_data = new double[size*size];
    } catch (std::bad_alloc) {
	std::cerr << "Memory allocation error: for a_data" << std::endl;
	abort();
    }
    try {
	b_data = new double[size];
    } catch (std::bad_alloc) {
	std::cerr << "Memory allocation error: for b_data" << std::endl;
	abort();
    }

    for (int j = 0; j < size; j++) {
	b_data[j] = 0.0;
	for (int i = 0; i < size; i++) {
	    a_data[i+j*size] = 0.0;
	}
    }

    double *pu = new double[ncoeff];
    double *pv = new double[ncoeff];

    if (solveCcd) {
	for (int i = 0; i < nobs; i++) {
	    if (!o[i]->good) continue;
	    double Ax = o[i]->xi;
	    double Ay = o[i]->eta;
	    double Bx = 0.0;
	    double By = 0.0;
	    double Cx = 0.0;
	    double Cy = 0.0;
	    double Dx = 0.0;
	    double Dy = 0.0;
	    for (int k = 0; k < ncoeff; k++) {
		pu[k] = pow(o[i]->u, xorder[k]);
		pv[k] = pow(o[i]->v, yorder[k]);
	    }
	    for (int k = 0; k < ncoeff; k++) {
		Ax -= a[o[i]->iexp][k] * pu[k]   * pv[k];
		Ay -= b[o[i]->iexp][k] * pu[k]   * pv[k];
		Bx += a[o[i]->iexp][k] * pow(o[i]->u, xorder[k]-1) * pv[k]   * xorder[k];
		By += b[o[i]->iexp][k] * pow(o[i]->u, xorder[k]-1) * pv[k]   * xorder[k];
		Cx += a[o[i]->iexp][k] * pu[k]   * pow(o[i]->v, yorder[k]-1) * yorder[k];
		Cy += b[o[i]->iexp][k] * pu[k]   * pow(o[i]->v, yorder[k]-1) * yorder[k];
		Dx += a[o[i]->iexp][k] * pow(o[i]->u, xorder[k]-1) * pow(o[i]->v, yorder[k]-1) * (-xorder[k]*o[i]->v*o[i]->v0+yorder[k]*o[i]->u*o[i]->u0);
		Dy += b[o[i]->iexp][k] * pow(o[i]->u, xorder[k]-1) * pow(o[i]->v, yorder[k]-1) * (-xorder[k]*o[i]->v*o[i]->v0+yorder[k]*o[i]->u*o[i]->u0);
	    }

	    for (int k = 0; k < ncoeff; k++) {
		b_data[k+       ncoeff*2*o[i]->iexp] += Ax * pu[k] * pv[k];
		b_data[k+ncoeff+ncoeff*2*o[i]->iexp] += Ay * pu[k] * pv[k];
		// coeff x coeff
		for (int j = 0; j < ncoeff; j++) {
		    a_data[j+       ncoeff*2*o[i]->iexp+(k+       ncoeff*2*o[i]->iexp)*size] += pu[j] * pv[j] * pu[k] * pv[k];
		    a_data[j+ncoeff+ncoeff*2*o[i]->iexp+(k+ncoeff+ncoeff*2*o[i]->iexp)*size] += pu[j] * pv[j] * pu[k] * pv[k];
		}

		// coeff x chip
		a_data[k+       ncoeff*2*o[i]->iexp+(ncoeff*2*nexp+o[i]->ichip*np  )*size] += Bx * pu[k] * pv[k];
		a_data[k+       ncoeff*2*o[i]->iexp+(ncoeff*2*nexp+o[i]->ichip*np+1)*size] += Cx * pu[k] * pv[k];
		a_data[k+ncoeff+ncoeff*2*o[i]->iexp+(ncoeff*2*nexp+o[i]->ichip*np  )*size] += By * pu[k] * pv[k];
		a_data[k+ncoeff+ncoeff*2*o[i]->iexp+(ncoeff*2*nexp+o[i]->ichip*np+1)*size] += Cy * pu[k] * pv[k];
		a_data[ncoeff*2*nexp+o[i]->ichip*np  +(k+       ncoeff*2*o[i]->iexp)*size] += Bx * pu[k] * pv[k];
		a_data[ncoeff*2*nexp+o[i]->ichip*np+1+(k+       ncoeff*2*o[i]->iexp)*size] += Cx * pu[k] * pv[k];
		a_data[ncoeff*2*nexp+o[i]->ichip*np  +(k+ncoeff+ncoeff*2*o[i]->iexp)*size] += By * pu[k] * pv[k];
		a_data[ncoeff*2*nexp+o[i]->ichip*np+1+(k+ncoeff+ncoeff*2*o[i]->iexp)*size] += Cy * pu[k] * pv[k];
		if (allowRotation) {
		    a_data[k+       ncoeff*2*o[i]->iexp+(ncoeff*2*nexp+o[i]->ichip*np+2)*size] += Dx * pu[k] * pv[k];
		    a_data[k+ncoeff+ncoeff*2*o[i]->iexp+(ncoeff*2*nexp+o[i]->ichip*np+2)*size] += Dy * pu[k] * pv[k];
		    a_data[ncoeff*2*nexp+o[i]->ichip*np+2+(k+       ncoeff*2*o[i]->iexp)*size] += Dx * pu[k] * pv[k];
		    a_data[ncoeff*2*nexp+o[i]->ichip*np+2+(k+ncoeff+ncoeff*2*o[i]->iexp)*size] += Dy * pu[k] * pv[k];
		}
	    }

	    // chip x chip
	    a_data[ncoeff*2*nexp+o[i]->ichip*np  +(ncoeff*2*nexp+o[i]->ichip*np  )*size] += Bx * Bx + By * By;
	    a_data[ncoeff*2*nexp+o[i]->ichip*np  +(ncoeff*2*nexp+o[i]->ichip*np+1)*size] += Bx * Cx + By * Cy;
	    a_data[ncoeff*2*nexp+o[i]->ichip*np+1+(ncoeff*2*nexp+o[i]->ichip*np  )*size] += Cx * Bx + Cy * By;
	    a_data[ncoeff*2*nexp+o[i]->ichip*np+1+(ncoeff*2*nexp+o[i]->ichip*np+1)*size] += Cx * Cx + Cy * Cy;
	    if (allowRotation) {
		a_data[ncoeff*2*nexp+o[i]->ichip*np  +(ncoeff*2*nexp+o[i]->ichip*np+2)*size] += Bx * Dx + By * Dy;
		a_data[ncoeff*2*nexp+o[i]->ichip*np+1+(ncoeff*2*nexp+o[i]->ichip*np+2)*size] += Cx * Dx + Cy * Dy;
		a_data[ncoeff*2*nexp+o[i]->ichip*np+2+(ncoeff*2*nexp+o[i]->ichip*np  )*size] += Dx * Bx + Dy * By;
		a_data[ncoeff*2*nexp+o[i]->ichip*np+2+(ncoeff*2*nexp+o[i]->ichip*np+1)*size] += Dx * Cx + Dy * Cy;
		a_data[ncoeff*2*nexp+o[i]->ichip*np+2+(ncoeff*2*nexp+o[i]->ichip*np+2)*size] += Dx * Dx + Dy * Dy;
	    }

	    b_data[ncoeff*2*nexp+o[i]->ichip*np  ] += Ax * Bx + Ay * By;
	    b_data[ncoeff*2*nexp+o[i]->ichip*np+1] += Ax * Cx + Ay * Cy;
	    if (allowRotation) {
		b_data[ncoeff*2*nexp+o[i]->ichip*np+2] += Ax * Dx + Ay * Dy;
	    }
	}

	for (int i = 0; i < nSobs; i++) {
	    if (!s[i]->good) continue;
	    double Ax = s[i]->xi;
	    double Ay = s[i]->eta;
	    double Bx = 0.0;
	    double By = 0.0;
	    double Cx = 0.0;
	    double Cy = 0.0;
	    double Dx = 0.0;
	    double Dy = 0.0;
	    for (int k = 0; k < ncoeff; k++) {
		pu[k] = pow(s[i]->u, xorder[k]);
		pv[k] = pow(s[i]->v, yorder[k]);
	    }
	    for (int k = 0; k < ncoeff; k++) {
		Ax -= a[s[i]->iexp][k] * pu[k]   * pv[k];
		Ay -= b[s[i]->iexp][k] * pu[k]   * pv[k];
		Bx += a[s[i]->iexp][k] * pow(s[i]->u, xorder[k]-1) * pv[k]   * xorder[k];
		By += b[s[i]->iexp][k] * pow(s[i]->u, xorder[k]-1) * pv[k]   * xorder[k];
		Cx += a[s[i]->iexp][k] * pu[k]   * pow(s[i]->v, yorder[k]-1) * yorder[k];
		Cy += b[s[i]->iexp][k] * pu[k]   * pow(s[i]->v, yorder[k]-1) * yorder[k];
		Dx += a[s[i]->iexp][k] * pow(s[i]->u, xorder[k]-1) * pow(s[i]->v, yorder[k]-1) * (-xorder[k]*s[i]->v*s[i]->v0+yorder[k]*s[i]->u*s[i]->u0);
		Dy += b[s[i]->iexp][k] * pow(s[i]->u, xorder[k]-1) * pow(s[i]->v, yorder[k]-1) * (-xorder[k]*s[i]->v*s[i]->v0+yorder[k]*s[i]->u*s[i]->u0);
	    }

	    for (int k = 0; k < ncoeff; k++) {
		b_data[k+       ncoeff*2*s[i]->iexp] += Ax * pu[k] * pv[k];
		b_data[k+ncoeff+ncoeff*2*s[i]->iexp] += Ay * pu[k] * pv[k];
		// coeff x coeff
		for (int j = 0; j < ncoeff; j++) {
		    a_data[j+       ncoeff*2*s[i]->iexp+(k+       ncoeff*2*s[i]->iexp)*size] += pu[j] * pv[j] * pu[k] * pv[k];
		    a_data[j+ncoeff+ncoeff*2*s[i]->iexp+(k+ncoeff+ncoeff*2*s[i]->iexp)*size] += pu[j] * pv[j] * pu[k] * pv[k];
		}

		// coeff x chip
		a_data[k+       ncoeff*2*s[i]->iexp+(ncoeff*2*nexp+s[i]->ichip*np  )*size] += Bx * pu[k] * pv[k];
		a_data[k+       ncoeff*2*s[i]->iexp+(ncoeff*2*nexp+s[i]->ichip*np+1)*size] += Cx * pu[k] * pv[k];
		a_data[k+ncoeff+ncoeff*2*s[i]->iexp+(ncoeff*2*nexp+s[i]->ichip*np  )*size] += By * pu[k] * pv[k];
		a_data[k+ncoeff+ncoeff*2*s[i]->iexp+(ncoeff*2*nexp+s[i]->ichip*np+1)*size] += Cy * pu[k] * pv[k];
		a_data[ncoeff*2*nexp+s[i]->ichip*np  +(k+       ncoeff*2*s[i]->iexp)*size] += Bx * pu[k] * pv[k];
		a_data[ncoeff*2*nexp+s[i]->ichip*np+1+(k+       ncoeff*2*s[i]->iexp)*size] += Cx * pu[k] * pv[k];
		a_data[ncoeff*2*nexp+s[i]->ichip*np  +(k+ncoeff+ncoeff*2*s[i]->iexp)*size] += By * pu[k] * pv[k];
		a_data[ncoeff*2*nexp+s[i]->ichip*np+1+(k+ncoeff+ncoeff*2*s[i]->iexp)*size] += Cy * pu[k] * pv[k];
		if (allowRotation) {
		    a_data[k+       ncoeff*2*s[i]->iexp+(ncoeff*2*nexp+s[i]->ichip*np+2)*size] += Dx * pu[k] * pv[k];
		    a_data[k+ncoeff+ncoeff*2*s[i]->iexp+(ncoeff*2*nexp+s[i]->ichip*np+2)*size] += Dy * pu[k] * pv[k];
		    a_data[ncoeff*2*nexp+s[i]->ichip*np+2+(k+       ncoeff*2*s[i]->iexp)*size] += Dx * pu[k] * pv[k];
		    a_data[ncoeff*2*nexp+s[i]->ichip*np+2+(k+ncoeff+ncoeff*2*s[i]->iexp)*size] += Dy * pu[k] * pv[k];
		}

		// coeff x star
		a_data[k+       ncoeff*2*s[i]->iexp+(size0+s[i]->jstar*2  )*size] -= s[i]->xi_a  * pu[k] * pv[k];
		a_data[k+       ncoeff*2*s[i]->iexp+(size0+s[i]->jstar*2+1)*size] -= s[i]->xi_d  * pu[k] * pv[k];
		a_data[k+ncoeff+ncoeff*2*s[i]->iexp+(size0+s[i]->jstar*2  )*size] -= s[i]->eta_a * pu[k] * pv[k];
		a_data[k+ncoeff+ncoeff*2*s[i]->iexp+(size0+s[i]->jstar*2+1)*size] -= s[i]->eta_d * pu[k] * pv[k];
		a_data[size0+s[i]->jstar*2  +(k+       ncoeff*2*s[i]->iexp)*size] -= s[i]->xi_a  * pu[k] * pv[k];
		a_data[size0+s[i]->jstar*2+1+(k+       ncoeff*2*s[i]->iexp)*size] -= s[i]->xi_d  * pu[k] * pv[k];
		a_data[size0+s[i]->jstar*2  +(k+ncoeff+ncoeff*2*s[i]->iexp)*size] -= s[i]->eta_a * pu[k] * pv[k];
		a_data[size0+s[i]->jstar*2+1+(k+ncoeff+ncoeff*2*s[i]->iexp)*size] -= s[i]->eta_d * pu[k] * pv[k];
	    }

	    // chip x chip
	    a_data[ncoeff*2*nexp+s[i]->ichip*np  +(ncoeff*2*nexp+s[i]->ichip*np  )*size] += Bx * Bx + By * By;
	    a_data[ncoeff*2*nexp+s[i]->ichip*np  +(ncoeff*2*nexp+s[i]->ichip*np+1)*size] += Bx * Cx + By * Cy;
	    a_data[ncoeff*2*nexp+s[i]->ichip*np+1+(ncoeff*2*nexp+s[i]->ichip*np  )*size] += Cx * Bx + Cy * By;
	    a_data[ncoeff*2*nexp+s[i]->ichip*np+1+(ncoeff*2*nexp+s[i]->ichip*np+1)*size] += Cx * Cx + Cy * Cy;
	    if (allowRotation) {
		a_data[ncoeff*2*nexp+s[i]->ichip*np  +(ncoeff*2*nexp+s[i]->ichip*np+2)*size] += Bx * Dx + By * Dy;
		a_data[ncoeff*2*nexp+s[i]->ichip*np+1+(ncoeff*2*nexp+s[i]->ichip*np+2)*size] += Cx * Dx + Cy * Dy;
		a_data[ncoeff*2*nexp+s[i]->ichip*np+2+(ncoeff*2*nexp+s[i]->ichip*np  )*size] += Dx * Bx + Dy * By;
		a_data[ncoeff*2*nexp+s[i]->ichip*np+2+(ncoeff*2*nexp+s[i]->ichip*np+1)*size] += Dx * Cx + Dy * Cy;
		a_data[ncoeff*2*nexp+s[i]->ichip*np+2+(ncoeff*2*nexp+s[i]->ichip*np+2)*size] += Dx * Dx + Dy * Dy;
	    }

	    // chip x star
	    a_data[ncoeff*2*nexp+s[i]->ichip*np  +(size0+s[i]->jstar*2  )*size] -= Bx * s[i]->xi_a + By * s[i]->eta_a;
	    a_data[ncoeff*2*nexp+s[i]->ichip*np  +(size0+s[i]->jstar*2+1)*size] -= Bx * s[i]->xi_d + By * s[i]->eta_d;
	    a_data[ncoeff*2*nexp+s[i]->ichip*np+1+(size0+s[i]->jstar*2  )*size] -= Cx * s[i]->xi_a + Cy * s[i]->eta_a;
	    a_data[ncoeff*2*nexp+s[i]->ichip*np+1+(size0+s[i]->jstar*2+1)*size] -= Cx * s[i]->xi_d + Cy * s[i]->eta_d;
	    a_data[size0+s[i]->jstar*2  +(ncoeff*2*nexp+s[i]->ichip*np  )*size] -= Bx * s[i]->xi_a + By * s[i]->eta_a;
	    a_data[size0+s[i]->jstar*2+1+(ncoeff*2*nexp+s[i]->ichip*np  )*size] -= Bx * s[i]->xi_d + By * s[i]->eta_d;
	    a_data[size0+s[i]->jstar*2  +(ncoeff*2*nexp+s[i]->ichip*np+1)*size] -= Cx * s[i]->xi_a + Cy * s[i]->eta_a;
	    a_data[size0+s[i]->jstar*2+1+(ncoeff*2*nexp+s[i]->ichip*np+1)*size] -= Cx * s[i]->xi_d + Cy * s[i]->eta_d;
	    if (allowRotation) {
		a_data[ncoeff*2*nexp+s[i]->ichip*np+2+(size0+s[i]->jstar*2  )*size] -= Dx * s[i]->xi_a + Dy * s[i]->eta_a;
		a_data[ncoeff*2*nexp+s[i]->ichip*np+2+(size0+s[i]->jstar*2+1)*size] -= Dx * s[i]->xi_d + Dy * s[i]->eta_d;
		a_data[size0+s[i]->jstar*2  +(ncoeff*2*nexp+s[i]->ichip*np+2)*size] -= Dx * s[i]->xi_a + Dy * s[i]->eta_a;
		a_data[size0+s[i]->jstar*2+1+(ncoeff*2*nexp+s[i]->ichip*np+2)*size] -= Dx * s[i]->xi_d + Dy * s[i]->eta_d;
	    }

	    // star x star
	    a_data[size0+s[i]->jstar*2  +(size0+s[i]->jstar*2  )*size] += s[i]->xi_a * s[i]->xi_a + s[i]->eta_a * s[i]->eta_a;
	    a_data[size0+s[i]->jstar*2  +(size0+s[i]->jstar*2+1)*size] += s[i]->xi_a * s[i]->xi_d + s[i]->eta_a * s[i]->eta_d;
	    a_data[size0+s[i]->jstar*2+1+(size0+s[i]->jstar*2  )*size] += s[i]->xi_d * s[i]->xi_a + s[i]->eta_d * s[i]->eta_a;
	    a_data[size0+s[i]->jstar*2+1+(size0+s[i]->jstar*2+1)*size] += s[i]->xi_d * s[i]->xi_d + s[i]->eta_d * s[i]->eta_d;
	    
	    b_data[ncoeff*2*nexp+s[i]->ichip*np  ] += Ax * Bx + Ay * By;
	    b_data[ncoeff*2*nexp+s[i]->ichip*np+1] += Ax * Cx + Ay * Cy;
	    if (allowRotation) {
		b_data[ncoeff*2*nexp+s[i]->ichip*np+2] += Ax * Dx + Ay * Dy;
	    }

	    b_data[size0+2*s[i]->jstar  ] -= Ax * s[i]->xi_a + Ay * s[i]->eta_a;
	    b_data[size0+2*s[i]->jstar+1] -= Ax * s[i]->xi_d + Ay * s[i]->eta_d;
	}

	if (allowRotation) {
	    // \Sum d_theta = 0.0
	    for (int i = 0; i < nchip; i++) {
		a_data[ncoeff*2*nexp+i*np+2+(ncoeff*2*nexp+nchip*np)*size] = 1;
		a_data[ncoeff*2*nexp+nchip*np+(ncoeff*2*nexp+i*np+2)*size] = 1;
	    }
	}
    } else {
	for (int i = 0; i < nobs; i++) {
	    if (!o[i]->good) continue;
	    double Ax = o[i]->xi;
	    double Ay = o[i]->eta;
	    for (int k = 0; k < ncoeff; k++) {
		pu[k] = pow(o[i]->u, xorder[k]);
		pv[k] = pow(o[i]->v, yorder[k]);
	    }
	    for (int k = 0; k < ncoeff; k++) {
		Ax -= a[o[i]->iexp][k] * pu[k]   * pv[k];
		Ay -= b[o[i]->iexp][k] * pu[k]   * pv[k];
	    }

	    for (int k = 0; k < ncoeff; k++) {
		b_data[k+       ncoeff*2*o[i]->iexp] += Ax * pu[k] * pv[k];
		b_data[k+ncoeff+ncoeff*2*o[i]->iexp] += Ay * pu[k] * pv[k];
		// coeff x coeff
		for (int j = 0; j < ncoeff; j++) {
		    a_data[j+       ncoeff*2*o[i]->iexp+(k+       ncoeff*2*o[i]->iexp)*size] += pu[j] * pv[j] * pu[k] * pv[k];
		    a_data[j+ncoeff+ncoeff*2*o[i]->iexp+(k+ncoeff+ncoeff*2*o[i]->iexp)*size] += pu[j] * pv[j] * pu[k] * pv[k];
		}
	    }
	}

	for (int i = 0; i < nSobs; i++) {
	    if (!s[i]->good) continue;
	    double Ax = s[i]->xi;
	    double Ay = s[i]->eta;
	    for (int k = 0; k < ncoeff; k++) {
		pu[k] = pow(s[i]->u, xorder[k]);
		pv[k] = pow(s[i]->v, yorder[k]);
	    }
	    for (int k = 0; k < ncoeff; k++) {
		Ax -= a[s[i]->iexp][k] * pu[k]   * pv[k];
		Ay -= b[s[i]->iexp][k] * pu[k]   * pv[k];
	    }

	    for (int k = 0; k < ncoeff; k++) {
		b_data[k+       ncoeff*2*s[i]->iexp] += Ax * pu[k] * pv[k];
		b_data[k+ncoeff+ncoeff*2*s[i]->iexp] += Ay * pu[k] * pv[k];
		// coeff x coeff
		for (int j = 0; j < ncoeff; j++) {
		    a_data[j+       ncoeff*2*s[i]->iexp+(k+       ncoeff*2*s[i]->iexp)*size] += pu[j] * pv[j] * pu[k] * pv[k];
		    a_data[j+ncoeff+ncoeff*2*s[i]->iexp+(k+ncoeff+ncoeff*2*s[i]->iexp)*size] += pu[j] * pv[j] * pu[k] * pv[k];
		}

		// coeff x star
		a_data[k+       ncoeff*2*s[i]->iexp+(size0+s[i]->jstar*2  )*size] -= s[i]->xi_a  * pu[k] * pv[k];
		a_data[k+       ncoeff*2*s[i]->iexp+(size0+s[i]->jstar*2+1)*size] -= s[i]->xi_d  * pu[k] * pv[k];
		a_data[k+ncoeff+ncoeff*2*s[i]->iexp+(size0+s[i]->jstar*2  )*size] -= s[i]->eta_a * pu[k] * pv[k];
		a_data[k+ncoeff+ncoeff*2*s[i]->iexp+(size0+s[i]->jstar*2+1)*size] -= s[i]->eta_d * pu[k] * pv[k];
		a_data[size0+s[i]->jstar*2  +(k+       ncoeff*2*s[i]->iexp)*size] -= s[i]->xi_a  * pu[k] * pv[k];
		a_data[size0+s[i]->jstar*2+1+(k+       ncoeff*2*s[i]->iexp)*size] -= s[i]->xi_d  * pu[k] * pv[k];
		a_data[size0+s[i]->jstar*2  +(k+ncoeff+ncoeff*2*s[i]->iexp)*size] -= s[i]->eta_a * pu[k] * pv[k];
		a_data[size0+s[i]->jstar*2+1+(k+ncoeff+ncoeff*2*s[i]->iexp)*size] -= s[i]->eta_d * pu[k] * pv[k];
	    }

	    // star x star
	    a_data[size0+s[i]->jstar*2  +(size0+s[i]->jstar*2  )*size] += s[i]->xi_a * s[i]->xi_a + s[i]->eta_a * s[i]->eta_a;
	    a_data[size0+s[i]->jstar*2  +(size0+s[i]->jstar*2+1)*size] += s[i]->xi_a * s[i]->xi_d + s[i]->eta_a * s[i]->eta_d;
	    a_data[size0+s[i]->jstar*2+1+(size0+s[i]->jstar*2  )*size] += s[i]->xi_d * s[i]->xi_a + s[i]->eta_d * s[i]->eta_a;
	    a_data[size0+s[i]->jstar*2+1+(size0+s[i]->jstar*2+1)*size] += s[i]->xi_d * s[i]->xi_d + s[i]->eta_d * s[i]->eta_d;

	    b_data[size0+2*s[i]->jstar  ] -= Ax * s[i]->xi_a + Ay * s[i]->eta_a;
	    b_data[size0+2*s[i]->jstar+1] -= Ax * s[i]->xi_d + Ay * s[i]->eta_d;
	}
    }

    free(a);
    free(b);
    /*
    FILE *fp = fopen("matrix.dat", "wt");
    for (int j = 0; j < size; j++) {
	for (int i = 0; i < size; i++) {
	    if (a_data[i+j*size] != 0.0) {
		fprintf(fp, "%5d %5d\n", i, j);
	    }
	}
    }
    fclose(fp);
    */
#if defined(USE_GSL)
    double *coeff = solveMatrix_GSL(size, a_data, b_data);
#else
    double *coeff = solveMatrix_MKL(size, a_data, b_data);
#endif

    delete [] a_data;
    delete [] b_data;
    delete [] pu;
    delete [] pv;

    return coeff;
}
/*
double *
solveLinApprox_Star(std::vector<Obs::Ptr>& o, std::vector<Obs::Ptr>& s, int nstar,
		    CoeffSet coeffVec, int nchip, Poly::Ptr p,
		    bool solveCcd=true,
		    bool allowRotation=true)
{
    int nobs  = o.size();
    int nSobs = s.size();
    int nexp = coeffVec.size();

    int ncoeff = p->ncoeff;
    int *xorder = p->xorder;
    int *yorder = p->yorder;

    double **a = new double*[nexp];
    double **b = new double*[nexp];
    for (int i = 0; i < nexp; i++) {
	a[i] = coeffVec[i]->a;
	b[i] = coeffVec[i]->b;
    }

    int* num = new int[nstar];
    for (int i = 0; i < nstar; i++) {
	num[i] = 0;
    }
    for (int i = 0; i < nSobs; i++) {
	if (s[i]->good) {
	    num[s[i]->istar] += 1;
	}
    }
    std::vector<int> v_istar;
    for (int i = 0; i < nstar; i++) {
	if (num[i] >= 2) {
	    v_istar.push_back(i);
	}
    }
    delete [] num;
    int nstar2 = v_istar.size();
    std::cout << "nstar: " << nstar2 << std::endl;

    for (int i = 0; i < nSobs; i++) {
	std::vector<int>::iterator it = std::find(v_istar.begin(), v_istar.end(), s[i]->istar);
	if (it != v_istar.end()) {
	    s[i]->jstar = it - v_istar.begin();
	} else {
	    s[i]->jstar = -1;
	}
    }

    int size, size0, np = 0;
    if (solveCcd) {
	if (allowRotation) {
	    size  = 2 * ncoeff * nexp + 2 * nexp + 3 * nchip + 3 + nstar2 * 2;
	    size0 = 2 * ncoeff * nexp + 2 * nexp + 3 * nchip + 3;
	    np = 3;
	} else {
	    size  = 2 * ncoeff * nexp + 2 * nexp + 2 * nchip + 2 + nstar2 * 2;
	    size0 = 2 * ncoeff * nexp + 2 * nexp + 2 * nchip + 2;
	    np = 2;
	}
    } else {
	size  = 2 * ncoeff * nexp + 2 * nexp + nstar2 * 2;
	size0 = 2 * ncoeff * nexp + 2 * nexp;
    }

    std::cout << "size : " << size << std::endl;

    double *a_data;
    double *b_data;
    try {
	a_data = new double[size*size];
    } catch (std::bad_alloc) {
	std::cerr << "Memory allocation error: for a_data" << std::endl;
	abort();
    }
    try {
	b_data = new double[size];
    } catch (std::bad_alloc) {
	std::cerr << "Memory allocation error: for b_data" << std::endl;
	abort();
    }

    for (int j = 0; j < size; j++) {
	b_data[j] = 0.0;
	for (int i = 0; i < size; i++) {
	    a_data[i+j*size] = 0.0;
	}
    }

    double *pu = new double[ncoeff];
    double *pv = new double[ncoeff];

    if (solveCcd) {
	for (int i = 0; i < nobs; i++) {
	    if (!o[i]->good) continue;
	    double Ax = o[i]->xi;
	    double Ay = o[i]->eta;
	    double Bx = 0.0;
	    double By = 0.0;
	    double Cx = 0.0;
	    double Cy = 0.0;
	    double Dx = 0.0;
	    double Dy = 0.0;
	    for (int k = 0; k < ncoeff; k++) {
		pu[k] = pow(o[i]->u, xorder[k]);
		pv[k] = pow(o[i]->v, yorder[k]);
	    }
	    for (int k = 0; k < ncoeff; k++) {
		Ax -= a[o[i]->iexp][k] * pu[k] * pv[k];
		Ay -= b[o[i]->iexp][k] * pu[k] * pv[k];
		Bx += a[o[i]->iexp][k] * pow(o[i]->u, xorder[k]-1) * pv[k] * xorder[k];
		By += b[o[i]->iexp][k] * pow(o[i]->u, xorder[k]-1) * pv[k] * xorder[k];
		Cx += a[o[i]->iexp][k] * pu[k] * pow(o[i]->v, yorder[k]-1) * yorder[k];
		Cy += b[o[i]->iexp][k] * pu[k] * pow(o[i]->v, yorder[k]-1) * yorder[k];
		Dx += a[o[i]->iexp][k] * pow(o[i]->u, xorder[k]-1) * pow(o[i]->v, yorder[k]-1) * (-xorder[k]*o[i]->v*o[i]->v0+yorder[k]*o[i]->u*o[i]->u0);
		Dy += b[o[i]->iexp][k] * pow(o[i]->u, xorder[k]-1) * pow(o[i]->v, yorder[k]-1) * (-xorder[k]*o[i]->v*o[i]->v0+yorder[k]*o[i]->u*o[i]->u0);
	    }

	    for (int k = 0; k < ncoeff; k++) {
		b_data[k+       ncoeff*2*o[i]->iexp] += Ax * pu[k] * pv[k];
		b_data[k+ncoeff+ncoeff*2*o[i]->iexp] += Ay * pu[k] * pv[k];
		// coeff x coeff
		for (int j = 0; j < ncoeff; j++) {
		    a_data[j+       ncoeff*2*o[i]->iexp+(k+       ncoeff*2*o[i]->iexp)*size] += pu[j] * pv[j] * pu[k] * pv[k];
		    a_data[j+ncoeff+ncoeff*2*o[i]->iexp+(k+ncoeff+ncoeff*2*o[i]->iexp)*size] += pu[j] * pv[j] * pu[k] * pv[k];
		}

		// coeff x offset
		a_data[k+       ncoeff*2*o[i]->iexp+(ncoeff*2*nexp+o[i]->iexp*2  )*size] += Bx * pu[k] * pv[k];
		a_data[k+       ncoeff*2*o[i]->iexp+(ncoeff*2*nexp+o[i]->iexp*2+1)*size] += Cx * pu[k] * pv[k];
		a_data[k+ncoeff+ncoeff*2*o[i]->iexp+(ncoeff*2*nexp+o[i]->iexp*2  )*size] += By * pu[k] * pv[k];
		a_data[k+ncoeff+ncoeff*2*o[i]->iexp+(ncoeff*2*nexp+o[i]->iexp*2+1)*size] += Cy * pu[k] * pv[k];
		a_data[ncoeff*2*nexp+o[i]->iexp*2  +(k+       ncoeff*2*o[i]->iexp)*size] += Bx * pu[k] * pv[k];
		a_data[ncoeff*2*nexp+o[i]->iexp*2+1+(k+       ncoeff*2*o[i]->iexp)*size] += Cx * pu[k] * pv[k];
		a_data[ncoeff*2*nexp+o[i]->iexp*2  +(k+ncoeff+ncoeff*2*o[i]->iexp)*size] += By * pu[k] * pv[k];
		a_data[ncoeff*2*nexp+o[i]->iexp*2+1+(k+ncoeff+ncoeff*2*o[i]->iexp)*size] += Cy * pu[k] * pv[k];

		// coeff x chip
		a_data[k+       ncoeff*2*o[i]->iexp+(ncoeff*2*nexp+2*nexp+o[i]->ichip*np  )*size] += Bx * pu[k] * pv[k];
		a_data[k+       ncoeff*2*o[i]->iexp+(ncoeff*2*nexp+2*nexp+o[i]->ichip*np+1)*size] += Cx * pu[k] * pv[k];
		a_data[k+ncoeff+ncoeff*2*o[i]->iexp+(ncoeff*2*nexp+2*nexp+o[i]->ichip*np  )*size] += By * pu[k] * pv[k];
		a_data[k+ncoeff+ncoeff*2*o[i]->iexp+(ncoeff*2*nexp+2*nexp+o[i]->ichip*np+1)*size] += Cy * pu[k] * pv[k];
		a_data[ncoeff*2*nexp+2*nexp+o[i]->ichip*np  +(k+       ncoeff*2*o[i]->iexp)*size] += Bx * pu[k] * pv[k];
		a_data[ncoeff*2*nexp+2*nexp+o[i]->ichip*np+1+(k+       ncoeff*2*o[i]->iexp)*size] += Cx * pu[k] * pv[k];
		a_data[ncoeff*2*nexp+2*nexp+o[i]->ichip*np  +(k+ncoeff+ncoeff*2*o[i]->iexp)*size] += By * pu[k] * pv[k];
		a_data[ncoeff*2*nexp+2*nexp+o[i]->ichip*np+1+(k+ncoeff+ncoeff*2*o[i]->iexp)*size] += Cy * pu[k] * pv[k];
		if (allowRotation) {
		    a_data[k+       ncoeff*2*o[i]->iexp+(ncoeff*2*nexp+2*nexp+o[i]->ichip*np+2)*size] += Dx * pu[k] * pv[k];
		    a_data[k+ncoeff+ncoeff*2*o[i]->iexp+(ncoeff*2*nexp+2*nexp+o[i]->ichip*np+2)*size] += Dy * pu[k] * pv[k];
		    a_data[ncoeff*2*nexp+2*nexp+o[i]->ichip*np+2+(k+       ncoeff*2*o[i]->iexp)*size] += Dx * pu[k] * pv[k];
		    a_data[ncoeff*2*nexp+2*nexp+o[i]->ichip*np+2+(k+ncoeff+ncoeff*2*o[i]->iexp)*size] += Dy * pu[k] * pv[k];
		}
	    }

	    // offset x chip
	    a_data[ncoeff*2*nexp+2*o[i]->iexp  +(ncoeff*2*nexp+2*nexp+o[i]->ichip*np  )*size] += Bx * Bx + By * By;
	    a_data[ncoeff*2*nexp+2*o[i]->iexp  +(ncoeff*2*nexp+2*nexp+o[i]->ichip*np+1)*size] += Bx * Cx + By * Cy;
	    a_data[ncoeff*2*nexp+2*o[i]->iexp+1+(ncoeff*2*nexp+2*nexp+o[i]->ichip*np  )*size] += Cx * Bx + Cy * By;
	    a_data[ncoeff*2*nexp+2*o[i]->iexp+1+(ncoeff*2*nexp+2*nexp+o[i]->ichip*np+1)*size] += Cx * Cx + Cy * Cy;
	    a_data[ncoeff*2*nexp+2*nexp+o[i]->ichip*np  +(ncoeff*2*nexp+2*o[i]->iexp  )*size] += Bx * Bx + By * By;
	    a_data[ncoeff*2*nexp+2*nexp+o[i]->ichip*np+1+(ncoeff*2*nexp+2*o[i]->iexp  )*size] += Bx * Cx + By * Cy;
	    a_data[ncoeff*2*nexp+2*nexp+o[i]->ichip*np  +(ncoeff*2*nexp+2*o[i]->iexp+1)*size] += Cx * Bx + Cy * By;
	    a_data[ncoeff*2*nexp+2*nexp+o[i]->ichip*np+1+(ncoeff*2*nexp+2*o[i]->iexp+1)*size] += Cx * Cx + Cy * Cy;
	    if (allowRotation) {
		a_data[ncoeff*2*nexp+2*o[i]->iexp  +(ncoeff*2*nexp+2*nexp+o[i]->ichip*np+2)*size] += Bx * Dx + By * Dy;
		a_data[ncoeff*2*nexp+2*o[i]->iexp+1+(ncoeff*2*nexp+2*nexp+o[i]->ichip*np+2)*size] += Cx * Dx + Cy * Dy;
		a_data[ncoeff*2*nexp+2*nexp+o[i]->ichip*np+2+(ncoeff*2*nexp+2*o[i]->iexp  )*size] += Bx * Dx + By * Dy;
		a_data[ncoeff*2*nexp+2*nexp+o[i]->ichip*np+2+(ncoeff*2*nexp+2*o[i]->iexp+1)*size] += Cx * Dx + Cy * Dy;
	    }

	    // offset x offset
	    a_data[ncoeff*2*nexp+2*o[i]->iexp  +(ncoeff*2*nexp+2*o[i]->iexp  )*size] += Bx * Bx + By * By;
	    a_data[ncoeff*2*nexp+2*o[i]->iexp  +(ncoeff*2*nexp+2*o[i]->iexp+1)*size] += Bx * Cx + By * Cy;
	    a_data[ncoeff*2*nexp+2*o[i]->iexp+1+(ncoeff*2*nexp+2*o[i]->iexp  )*size] += Cx * Bx + Cy * By;
	    a_data[ncoeff*2*nexp+2*o[i]->iexp+1+(ncoeff*2*nexp+2*o[i]->iexp+1)*size] += Cx * Cx + Cy * Cy;

	    b_data[ncoeff*2*nexp+2*o[i]->iexp  ] += Ax * Bx + Ay * By;
	    b_data[ncoeff*2*nexp+2*o[i]->iexp+1] += Ax * Cx + Ay * Cy;

	    // chip x chip
	    a_data[ncoeff*2*nexp+2*nexp+o[i]->ichip*np  +(ncoeff*2*nexp+2*nexp+o[i]->ichip*np  )*size] += Bx * Bx + By * By;
	    a_data[ncoeff*2*nexp+2*nexp+o[i]->ichip*np  +(ncoeff*2*nexp+2*nexp+o[i]->ichip*np+1)*size] += Bx * Cx + By * Cy;
	    a_data[ncoeff*2*nexp+2*nexp+o[i]->ichip*np+1+(ncoeff*2*nexp+2*nexp+o[i]->ichip*np  )*size] += Cx * Bx + Cy * By;
	    a_data[ncoeff*2*nexp+2*nexp+o[i]->ichip*np+1+(ncoeff*2*nexp+2*nexp+o[i]->ichip*np+1)*size] += Cx * Cx + Cy * Cy;
	    if (allowRotation) {
		a_data[ncoeff*2*nexp+2*nexp+o[i]->ichip*np  +(ncoeff*2*nexp+2*nexp+o[i]->ichip*np+2)*size] += Bx * Dx + By * Dy;
		a_data[ncoeff*2*nexp+2*nexp+o[i]->ichip*np+1+(ncoeff*2*nexp+2*nexp+o[i]->ichip*np+2)*size] += Cx * Dx + Cy * Dy;
		a_data[ncoeff*2*nexp+2*nexp+o[i]->ichip*np+2+(ncoeff*2*nexp+2*nexp+o[i]->ichip*np  )*size] += Dx * Bx + Dy * By;
		a_data[ncoeff*2*nexp+2*nexp+o[i]->ichip*np+2+(ncoeff*2*nexp+2*nexp+o[i]->ichip*np+1)*size] += Dx * Cx + Dy * Cy;
		a_data[ncoeff*2*nexp+2*nexp+o[i]->ichip*np+2+(ncoeff*2*nexp+2*nexp+o[i]->ichip*np+2)*size] += Dx * Dx + Dy * Dy;
	    }

	    b_data[ncoeff*2*nexp+2*nexp+o[i]->ichip*np  ] += Ax * Bx + Ay * By;
	    b_data[ncoeff*2*nexp+2*nexp+o[i]->ichip*np+1] += Ax * Cx + Ay * Cy;
	    if (allowRotation) {
		b_data[ncoeff*2*nexp+2*nexp+o[i]->ichip*np+2] += Ax * Dx + Ay * Dy;
	    }
	}

	for (int i = 0; i < nSobs; i++) {
	    if (!s[i]->good) continue;
	    double Ax = s[i]->xi;
	    double Ay = s[i]->eta;
	    double Bx = 0.0;
	    double By = 0.0;
	    double Cx = 0.0;
	    double Cy = 0.0;
	    double Dx = 0.0;
	    double Dy = 0.0;
	    for (int k = 0; k < ncoeff; k++) {
		pu[k] = pow(s[i]->u, xorder[k]);
		pv[k] = pow(s[i]->v, yorder[k]);
	    }
	    for (int k = 0; k < ncoeff; k++) {
		Ax -= a[s[i]->iexp][k] * pu[k]   * pv[k];
		Ay -= b[s[i]->iexp][k] * pu[k]   * pv[k];
		Bx += a[s[i]->iexp][k] * pow(s[i]->u, xorder[k]-1) * pv[k]   * xorder[k];
		By += b[s[i]->iexp][k] * pow(s[i]->u, xorder[k]-1) * pv[k]   * xorder[k];
		Cx += a[s[i]->iexp][k] * pu[k]   * pow(s[i]->v, yorder[k]-1) * yorder[k];
		Cy += b[s[i]->iexp][k] * pu[k]   * pow(s[i]->v, yorder[k]-1) * yorder[k];
		Dx += a[s[i]->iexp][k] * pow(s[i]->u, xorder[k]-1) * pow(s[i]->v, yorder[k]-1) * (-xorder[k]*s[i]->v*s[i]->v0+yorder[k]*s[i]->u*s[i]->u0);
		Dy += b[s[i]->iexp][k] * pow(s[i]->u, xorder[k]-1) * pow(s[i]->v, yorder[k]-1) * (-xorder[k]*s[i]->v*s[i]->v0+yorder[k]*s[i]->u*s[i]->u0);
	    }

	    for (int k = 0; k < ncoeff; k++) {
		b_data[k+       ncoeff*2*s[i]->iexp] += Ax * pu[k] * pv[k];
		b_data[k+ncoeff+ncoeff*2*s[i]->iexp] += Ay * pu[k] * pv[k];
		// coeff x coeff
		for (int j = 0; j < ncoeff; j++) {
		    a_data[j+       ncoeff*2*s[i]->iexp+(k+       ncoeff*2*s[i]->iexp)*size] += pu[j] * pv[j] * pu[k] * pv[k];
		    a_data[j+ncoeff+ncoeff*2*s[i]->iexp+(k+ncoeff+ncoeff*2*s[i]->iexp)*size] += pu[j] * pv[j] * pu[k] * pv[k];
		}

		// coeff x offset
		a_data[k+       ncoeff*2*s[i]->iexp+(ncoeff*2*nexp+s[i]->iexp*2  )*size] += Bx * pu[k] * pv[k];
		a_data[k+       ncoeff*2*s[i]->iexp+(ncoeff*2*nexp+s[i]->iexp*2+1)*size] += Cx * pu[k] * pv[k];
		a_data[k+ncoeff+ncoeff*2*s[i]->iexp+(ncoeff*2*nexp+s[i]->iexp*2  )*size] += By * pu[k] * pv[k];
		a_data[k+ncoeff+ncoeff*2*s[i]->iexp+(ncoeff*2*nexp+s[i]->iexp*2+1)*size] += Cy * pu[k] * pv[k];
		a_data[ncoeff*2*nexp+s[i]->iexp*2  +(k+       ncoeff*2*s[i]->iexp)*size] += Bx * pu[k] * pv[k];
		a_data[ncoeff*2*nexp+s[i]->iexp*2+1+(k+       ncoeff*2*s[i]->iexp)*size] += Cx * pu[k] * pv[k];
		a_data[ncoeff*2*nexp+s[i]->iexp*2  +(k+ncoeff+ncoeff*2*s[i]->iexp)*size] += By * pu[k] * pv[k];
		a_data[ncoeff*2*nexp+s[i]->iexp*2+1+(k+ncoeff+ncoeff*2*s[i]->iexp)*size] += Cy * pu[k] * pv[k];

		// coeff x chip
		a_data[k+       ncoeff*2*s[i]->iexp+(ncoeff*2*nexp+2*nexp+s[i]->ichip*np  )*size] += Bx * pu[k] * pv[k];
		a_data[k+       ncoeff*2*s[i]->iexp+(ncoeff*2*nexp+2*nexp+s[i]->ichip*np+1)*size] += Cx * pu[k] * pv[k];
		a_data[k+ncoeff+ncoeff*2*s[i]->iexp+(ncoeff*2*nexp+2*nexp+s[i]->ichip*np  )*size] += By * pu[k] * pv[k];
		a_data[k+ncoeff+ncoeff*2*s[i]->iexp+(ncoeff*2*nexp+2*nexp+s[i]->ichip*np+1)*size] += Cy * pu[k] * pv[k];
		a_data[ncoeff*2*nexp+2*nexp+s[i]->ichip*np  +(k+       ncoeff*2*s[i]->iexp)*size] += Bx * pu[k] * pv[k];
		a_data[ncoeff*2*nexp+2*nexp+s[i]->ichip*np+1+(k+       ncoeff*2*s[i]->iexp)*size] += Cx * pu[k] * pv[k];
		a_data[ncoeff*2*nexp+2*nexp+s[i]->ichip*np  +(k+ncoeff+ncoeff*2*s[i]->iexp)*size] += By * pu[k] * pv[k];
		a_data[ncoeff*2*nexp+2*nexp+s[i]->ichip*np+1+(k+ncoeff+ncoeff*2*s[i]->iexp)*size] += Cy * pu[k] * pv[k];
		if (allowRotation) {
		    a_data[k+       ncoeff*2*s[i]->iexp+(ncoeff*2*nexp+2*nexp+s[i]->ichip*np+2)*size] += Dx * pu[k] * pv[k];
		    a_data[k+ncoeff+ncoeff*2*s[i]->iexp+(ncoeff*2*nexp+2*nexp+s[i]->ichip*np+2)*size] += Dy * pu[k] * pv[k];
		    a_data[ncoeff*2*nexp+2*nexp+s[i]->ichip*np+2+(k+       ncoeff*2*s[i]->iexp)*size] += Dx * pu[k] * pv[k];
		    a_data[ncoeff*2*nexp+2*nexp+s[i]->ichip*np+2+(k+ncoeff+ncoeff*2*s[i]->iexp)*size] += Dy * pu[k] * pv[k];
		}

		// coeff x star
		a_data[k+       ncoeff*2*s[i]->iexp+(size0+s[i]->jstar*2  )*size] -= s[i]->xi_a  * pu[k] * pv[k];
		a_data[k+       ncoeff*2*s[i]->iexp+(size0+s[i]->jstar*2+1)*size] -= s[i]->xi_d  * pu[k] * pv[k];
		a_data[k+ncoeff+ncoeff*2*s[i]->iexp+(size0+s[i]->jstar*2  )*size] -= s[i]->eta_a * pu[k] * pv[k];
		a_data[k+ncoeff+ncoeff*2*s[i]->iexp+(size0+s[i]->jstar*2+1)*size] -= s[i]->eta_d * pu[k] * pv[k];
		a_data[size0+s[i]->jstar*2  +(k+       ncoeff*2*s[i]->iexp)*size] -= s[i]->xi_a  * pu[k] * pv[k];
		a_data[size0+s[i]->jstar*2+1+(k+       ncoeff*2*s[i]->iexp)*size] -= s[i]->xi_d  * pu[k] * pv[k];
		a_data[size0+s[i]->jstar*2  +(k+ncoeff+ncoeff*2*s[i]->iexp)*size] -= s[i]->eta_a * pu[k] * pv[k];
		a_data[size0+s[i]->jstar*2+1+(k+ncoeff+ncoeff*2*s[i]->iexp)*size] -= s[i]->eta_d * pu[k] * pv[k];
	    }

	    // offset x offset 
	    a_data[ncoeff*2*nexp+2*s[i]->iexp  +(ncoeff*2*nexp+2*s[i]->iexp  )*size] += Bx * Bx + By * By;
	    a_data[ncoeff*2*nexp+2*s[i]->iexp  +(ncoeff*2*nexp+2*s[i]->iexp+1)*size] += Bx * Cx + By * Cy;
	    a_data[ncoeff*2*nexp+2*s[i]->iexp+1+(ncoeff*2*nexp+2*s[i]->iexp  )*size] += Cx * Bx + Cy * By;
	    a_data[ncoeff*2*nexp+2*s[i]->iexp+1+(ncoeff*2*nexp+2*s[i]->iexp+1)*size] += Cx * Cx + Cy * Cy;

	    b_data[ncoeff*2*nexp+2*s[i]->iexp  ] += Ax * Bx + Ay * By;
	    b_data[ncoeff*2*nexp+2*s[i]->iexp+1] += Ax * Cx + Ay * Cy;

	    // offset x chip
	    a_data[ncoeff*2*nexp+2*s[i]->iexp  +(ncoeff*2*nexp+2*nexp+s[i]->ichip*np  )*size] += Bx * Bx + By * By;
	    a_data[ncoeff*2*nexp+2*s[i]->iexp  +(ncoeff*2*nexp+2*nexp+s[i]->ichip*np+1)*size] += Bx * Cx + By * Cy;
	    a_data[ncoeff*2*nexp+2*s[i]->iexp+1+(ncoeff*2*nexp+2*nexp+s[i]->ichip*np  )*size] += Cx * Bx + Cy * By;
	    a_data[ncoeff*2*nexp+2*s[i]->iexp+1+(ncoeff*2*nexp+2*nexp+s[i]->ichip*np+1)*size] += Cx * Cx + Cy * Cy;
	    a_data[ncoeff*2*nexp+2*nexp+s[i]->ichip*np  +(ncoeff*2*nexp+2*s[i]->iexp  )*size] += Bx * Bx + By * By;
	    a_data[ncoeff*2*nexp+2*nexp+s[i]->ichip*np+1+(ncoeff*2*nexp+2*s[i]->iexp  )*size] += Bx * Cx + By * Cy;
	    a_data[ncoeff*2*nexp+2*nexp+s[i]->ichip*np  +(ncoeff*2*nexp+2*s[i]->iexp+1)*size] += Cx * Bx + Cy * By;
	    a_data[ncoeff*2*nexp+2*nexp+s[i]->ichip*np+1+(ncoeff*2*nexp+2*s[i]->iexp+1)*size] += Cx * Cx + Cy * Cy;
	    if (allowRotation) {
		a_data[ncoeff*2*nexp+2*s[i]->iexp  +(ncoeff*2*nexp+2*nexp+s[i]->ichip*np+2)*size] += Bx * Dx + By * Dy;
		a_data[ncoeff*2*nexp+2*s[i]->iexp+1+(ncoeff*2*nexp+2*nexp+s[i]->ichip*np+2)*size] += Cx * Dx + Cy * Dy;
		a_data[ncoeff*2*nexp+2*nexp+s[i]->ichip*np+2+(ncoeff*2*nexp+2*s[i]->iexp  )*size] += Bx * Dx + By * Dy;
		a_data[ncoeff*2*nexp+2*nexp+s[i]->ichip*np+2+(ncoeff*2*nexp+2*s[i]->iexp+1)*size] += Cx * Dx + Cy * Dy;
	    }

	    // offset x star
	    a_data[ncoeff*2*nexp+2*s[i]->iexp  +(size0+s[i]->jstar*2  )*size] -= Bx * s[i]->xi_a + By * s[i]->eta_a;
	    a_data[ncoeff*2*nexp+2*s[i]->iexp  +(size0+s[i]->jstar*2+1)*size] -= Bx * s[i]->xi_d + By * s[i]->eta_d;
	    a_data[ncoeff*2*nexp+2*s[i]->iexp+1+(size0+s[i]->jstar*2  )*size] -= Cx * s[i]->xi_a + Cy * s[i]->eta_a;
	    a_data[ncoeff*2*nexp+2*s[i]->iexp+1+(size0+s[i]->jstar*2+1)*size] -= Cx * s[i]->xi_d + Cy * s[i]->eta_d;
	    a_data[size0+s[i]->jstar*2  +(ncoeff*2*nexp+2*s[i]->iexp  )*size] -= Bx * s[i]->xi_a + By * s[i]->eta_a;
	    a_data[size0+s[i]->jstar*2+1+(ncoeff*2*nexp+2*s[i]->iexp  )*size] -= Bx * s[i]->xi_d + By * s[i]->eta_d;
	    a_data[size0+s[i]->jstar*2  +(ncoeff*2*nexp+2*s[i]->iexp+1)*size] -= Cx * s[i]->xi_a + Cy * s[i]->eta_a;
	    a_data[size0+s[i]->jstar*2+1+(ncoeff*2*nexp+2*s[i]->iexp+1)*size] -= Cx * s[i]->xi_d + Cy * s[i]->eta_d;

	    // chip x chip
	    a_data[ncoeff*2*nexp+2*nexp+s[i]->ichip*np  +(ncoeff*2*nexp+2*nexp+s[i]->ichip*np  )*size] += Bx * Bx + By * By;
	    a_data[ncoeff*2*nexp+2*nexp+s[i]->ichip*np  +(ncoeff*2*nexp+2*nexp+s[i]->ichip*np+1)*size] += Bx * Cx + By * Cy;
	    a_data[ncoeff*2*nexp+2*nexp+s[i]->ichip*np+1+(ncoeff*2*nexp+2*nexp+s[i]->ichip*np  )*size] += Cx * Bx + Cy * By;
	    a_data[ncoeff*2*nexp+2*nexp+s[i]->ichip*np+1+(ncoeff*2*nexp+2*nexp+s[i]->ichip*np+1)*size] += Cx * Cx + Cy * Cy;
	    if (allowRotation) {
		a_data[ncoeff*2*nexp+2*nexp+s[i]->ichip*np  +(ncoeff*2*nexp+2*nexp+s[i]->ichip*np+2)*size] += Bx * Dx + By * Dy;
		a_data[ncoeff*2*nexp+2*nexp+s[i]->ichip*np+1+(ncoeff*2*nexp+2*nexp+s[i]->ichip*np+2)*size] += Cx * Dx + Cy * Dy;
		a_data[ncoeff*2*nexp+2*nexp+s[i]->ichip*np+2+(ncoeff*2*nexp+2*nexp+s[i]->ichip*np  )*size] += Dx * Bx + Dy * By;
		a_data[ncoeff*2*nexp+2*nexp+s[i]->ichip*np+2+(ncoeff*2*nexp+2*nexp+s[i]->ichip*np+1)*size] += Dx * Cx + Dy * Cy;
		a_data[ncoeff*2*nexp+2*nexp+s[i]->ichip*np+2+(ncoeff*2*nexp+2*nexp+s[i]->ichip*np+2)*size] += Dx * Dx + Dy * Dy;
	    }

	    b_data[ncoeff*2*nexp+2*nexp+s[i]->ichip*np  ] += Ax * Bx + Ay * By;
	    b_data[ncoeff*2*nexp+2*nexp+s[i]->ichip*np+1] += Ax * Cx + Ay * Cy;
	    if (allowRotation) {
		b_data[ncoeff*2*nexp+2*nexp+s[i]->ichip*np+2] += Ax * Dx + Ay * Dy;
	    }

	    // chip x star
	    a_data[ncoeff*2*nexp+2*nexp+s[i]->ichip*np  +(size0+s[i]->jstar*2  )*size] -= Bx * s[i]->xi_a + By * s[i]->eta_a;
	    a_data[ncoeff*2*nexp+2*nexp+s[i]->ichip*np  +(size0+s[i]->jstar*2+1)*size] -= Bx * s[i]->xi_d + By * s[i]->eta_d;
	    a_data[ncoeff*2*nexp+2*nexp+s[i]->ichip*np+1+(size0+s[i]->jstar*2  )*size] -= Cx * s[i]->xi_a + Cy * s[i]->eta_a;
	    a_data[ncoeff*2*nexp+2*nexp+s[i]->ichip*np+1+(size0+s[i]->jstar*2+1)*size] -= Cx * s[i]->xi_d + Cy * s[i]->eta_d;
	    a_data[size0+s[i]->jstar*2  +(ncoeff*2*nexp+2*nexp+s[i]->ichip*np  )*size] -= Bx * s[i]->xi_a + By * s[i]->eta_a;
	    a_data[size0+s[i]->jstar*2+1+(ncoeff*2*nexp+2*nexp+s[i]->ichip*np  )*size] -= Bx * s[i]->xi_d + By * s[i]->eta_d;
	    a_data[size0+s[i]->jstar*2  +(ncoeff*2*nexp+2*nexp+s[i]->ichip*np+1)*size] -= Cx * s[i]->xi_a + Cy * s[i]->eta_a;
	    a_data[size0+s[i]->jstar*2+1+(ncoeff*2*nexp+s[i]->ichip*np+1)*size] -= Cx * s[i]->xi_d + Cy * s[i]->eta_d;
	    if (allowRotation) {
		a_data[ncoeff*2*nexp+2*nexp+s[i]->ichip*np+2+(size0+s[i]->jstar*2  )*size] -= Dx * s[i]->xi_a + Dy * s[i]->eta_a;
		a_data[ncoeff*2*nexp+2*nexp+s[i]->ichip*np+2+(size0+s[i]->jstar*2+1)*size] -= Dx * s[i]->xi_d + Dy * s[i]->eta_d;
		a_data[size0+s[i]->jstar*2  +(ncoeff*2*nexp+2*nexp+s[i]->ichip*np+2)*size] -= Dx * s[i]->xi_a + Dy * s[i]->eta_a;
		a_data[size0+s[i]->jstar*2+1+(ncoeff*2*nexp+2*nexp+s[i]->ichip*np+2)*size] -= Dx * s[i]->xi_d + Dy * s[i]->eta_d;
	    }

	    // star x star
	    a_data[size0+s[i]->jstar*2  +(size0+s[i]->jstar*2  )*size] += s[i]->xi_a * s[i]->xi_a + s[i]->eta_a * s[i]->eta_a;
	    a_data[size0+s[i]->jstar*2  +(size0+s[i]->jstar*2+1)*size] += s[i]->xi_a * s[i]->xi_d + s[i]->eta_a * s[i]->eta_d;
	    a_data[size0+s[i]->jstar*2+1+(size0+s[i]->jstar*2  )*size] += s[i]->xi_d * s[i]->xi_a + s[i]->eta_d * s[i]->eta_a;
	    a_data[size0+s[i]->jstar*2+1+(size0+s[i]->jstar*2+1)*size] += s[i]->xi_d * s[i]->xi_d + s[i]->eta_d * s[i]->eta_d;
	    
	    b_data[size0+2*s[i]->jstar  ] -= Ax * s[i]->xi_a + Ay * s[i]->eta_a;
	    b_data[size0+2*s[i]->jstar+1] -= Ax * s[i]->xi_d + Ay * s[i]->eta_d;
	}
	
	// \Sum dx = 0.0 and \Sum dy = 0.0
	for (int i = 0; i < nchip; i++) {
	    a_data[ncoeff*2*nexp+2*nexp+i*np  +(ncoeff*2*nexp+2*nexp+nchip*np  )*size] = 1;
	    a_data[ncoeff*2*nexp+2*nexp+i*np+1+(ncoeff*2*nexp+2*nexp+nchip*np+1)*size] = 1;
	    a_data[ncoeff*2*nexp+2*nexp+nchip*np  +(ncoeff*2*nexp+2*nexp+i*np  )*size] = 1;
	    a_data[ncoeff*2*nexp+2*nexp+nchip*np+1+(ncoeff*2*nexp+2*nexp+i*np+1)*size] = 1;
	}
	if (allowRotation) {
	    // \Sum d\theta = 0.0
	    for (int i = 0; i < nchip; i++) {
		a_data[ncoeff*2*nexp+2*nexp+i*np+2+(ncoeff*2*nexp+2*nexp+nchip*np+2)*size] = 1;
		a_data[ncoeff*2*nexp+2*nexp+nchip*np+2+(ncoeff*2*nexp+2*nexp+i*np+2)*size] = 1;
	    }
	}
    } else {
	for (int i = 0; i < nobs; i++) {
	    if (!o[i]->good) continue;
	    double Ax = o[i]->xi;
	    double Ay = o[i]->eta;
	    double Bx = 0.0;
	    double By = 0.0;
	    double Cx = 0.0;
	    double Cy = 0.0;
	    for (int k = 0; k < ncoeff; k++) {
		pu[k] = pow(o[i]->u, xorder[k]);
		pv[k] = pow(o[i]->v, yorder[k]);
	    }
	    for (int k = 0; k < ncoeff; k++) {
		Ax -= a[o[i]->iexp][k] * pu[k] * pv[k];
		Ay -= b[o[i]->iexp][k] * pu[k] * pv[k];
		Bx += a[o[i]->iexp][k] * pow(o[i]->u, xorder[k]-1) * pv[k] * xorder[k];
		By += b[o[i]->iexp][k] * pow(o[i]->u, xorder[k]-1) * pv[k] * xorder[k];
		Cx += a[o[i]->iexp][k] * pu[k] * pow(o[i]->v, yorder[k]-1) * yorder[k];
		Cy += b[o[i]->iexp][k] * pu[k] * pow(o[i]->v, yorder[k]-1) * yorder[k];
	    }

	    for (int k = 0; k < ncoeff; k++) {
		b_data[k+       ncoeff*2*o[i]->iexp] += Ax * pu[k] * pv[k];
		b_data[k+ncoeff+ncoeff*2*o[i]->iexp] += Ay * pu[k] * pv[k];
		// coeff x coeff
		for (int j = 0; j < ncoeff; j++) {
		    a_data[j+       ncoeff*2*o[i]->iexp+(k+       ncoeff*2*o[i]->iexp)*size] += pu[j] * pv[j] * pu[k] * pv[k];
		    a_data[j+ncoeff+ncoeff*2*o[i]->iexp+(k+ncoeff+ncoeff*2*o[i]->iexp)*size] += pu[j] * pv[j] * pu[k] * pv[k];
		}

		// coeff x offset
		a_data[k+       ncoeff*2*o[i]->iexp+(ncoeff*2*nexp+o[i]->iexp*2  )*size] += Bx * pu[k] * pv[k];
		a_data[k+       ncoeff*2*o[i]->iexp+(ncoeff*2*nexp+o[i]->iexp*2+1)*size] += Cx * pu[k] * pv[k];
		a_data[k+ncoeff+ncoeff*2*o[i]->iexp+(ncoeff*2*nexp+o[i]->iexp*2  )*size] += By * pu[k] * pv[k];
		a_data[k+ncoeff+ncoeff*2*o[i]->iexp+(ncoeff*2*nexp+o[i]->iexp*2+1)*size] += Cy * pu[k] * pv[k];
		a_data[ncoeff*2*nexp+o[i]->iexp*2  +(k+       ncoeff*2*o[i]->iexp)*size] += Bx * pu[k] * pv[k];
		a_data[ncoeff*2*nexp+o[i]->iexp*2+1+(k+       ncoeff*2*o[i]->iexp)*size] += Cx * pu[k] * pv[k];
		a_data[ncoeff*2*nexp+o[i]->iexp*2  +(k+ncoeff+ncoeff*2*o[i]->iexp)*size] += By * pu[k] * pv[k];
		a_data[ncoeff*2*nexp+o[i]->iexp*2+1+(k+ncoeff+ncoeff*2*o[i]->iexp)*size] += Cy * pu[k] * pv[k];
	    }

	    // offset x offset
	    a_data[ncoeff*2*nexp+2*o[i]->iexp  +(ncoeff*2*nexp+2*o[i]->iexp  )*size] += Bx * Bx + By * By;
	    a_data[ncoeff*2*nexp+2*o[i]->iexp  +(ncoeff*2*nexp+2*o[i]->iexp+1)*size] += Bx * Cx + By * Cy;
	    a_data[ncoeff*2*nexp+2*o[i]->iexp+1+(ncoeff*2*nexp+2*o[i]->iexp  )*size] += Cx * Bx + Cy * By;
	    a_data[ncoeff*2*nexp+2*o[i]->iexp+1+(ncoeff*2*nexp+2*o[i]->iexp+1)*size] += Cx * Cx + Cy * Cy;

	    b_data[ncoeff*2*nexp+2*o[i]->iexp  ] += Ax * Bx + Ay * By;
	    b_data[ncoeff*2*nexp+2*o[i]->iexp+1] += Ax * Cx + Ay * Cy;
	}

	for (int i = 0; i < nSobs; i++) {
	    if (!s[i]->good) continue;
	    double Ax = s[i]->xi;
	    double Ay = s[i]->eta;
	    double Bx = 0.0;
	    double By = 0.0;
	    double Cx = 0.0;
	    double Cy = 0.0;
	    for (int k = 0; k < ncoeff; k++) {
		pu[k] = pow(s[i]->u, xorder[k]);
		pv[k] = pow(s[i]->v, yorder[k]);
	    }
	    for (int k = 0; k < ncoeff; k++) {
		Ax -= a[s[i]->iexp][k] * pu[k]   * pv[k];
		Ay -= b[s[i]->iexp][k] * pu[k]   * pv[k];
		Bx += a[s[i]->iexp][k] * pow(s[i]->u, xorder[k]-1) * pv[k]   * xorder[k];
		By += b[s[i]->iexp][k] * pow(s[i]->u, xorder[k]-1) * pv[k]   * xorder[k];
		Cx += a[s[i]->iexp][k] * pu[k]   * pow(s[i]->v, yorder[k]-1) * yorder[k];
		Cy += b[s[i]->iexp][k] * pu[k]   * pow(s[i]->v, yorder[k]-1) * yorder[k];
	    }

	    for (int k = 0; k < ncoeff; k++) {
		b_data[k+       ncoeff*2*s[i]->iexp] += Ax * pu[k] * pv[k];
		b_data[k+ncoeff+ncoeff*2*s[i]->iexp] += Ay * pu[k] * pv[k];
		// coeff x coeff
		for (int j = 0; j < ncoeff; j++) {
		    a_data[j+       ncoeff*2*s[i]->iexp+(k+       ncoeff*2*s[i]->iexp)*size] += pu[j] * pv[j] * pu[k] * pv[k];
		    a_data[j+ncoeff+ncoeff*2*s[i]->iexp+(k+ncoeff+ncoeff*2*s[i]->iexp)*size] += pu[j] * pv[j] * pu[k] * pv[k];
		}

		// coeff x offset
		a_data[k+       ncoeff*2*s[i]->iexp+(ncoeff*2*nexp+s[i]->iexp*2  )*size] += Bx * pu[k] * pv[k];
		a_data[k+       ncoeff*2*s[i]->iexp+(ncoeff*2*nexp+s[i]->iexp*2+1)*size] += Cx * pu[k] * pv[k];
		a_data[k+ncoeff+ncoeff*2*s[i]->iexp+(ncoeff*2*nexp+s[i]->iexp*2  )*size] += By * pu[k] * pv[k];
		a_data[k+ncoeff+ncoeff*2*s[i]->iexp+(ncoeff*2*nexp+s[i]->iexp*2+1)*size] += Cy * pu[k] * pv[k];
		a_data[ncoeff*2*nexp+s[i]->iexp*2  +(k+       ncoeff*2*s[i]->iexp)*size] += Bx * pu[k] * pv[k];
		a_data[ncoeff*2*nexp+s[i]->iexp*2+1+(k+       ncoeff*2*s[i]->iexp)*size] += Cx * pu[k] * pv[k];
		a_data[ncoeff*2*nexp+s[i]->iexp*2  +(k+ncoeff+ncoeff*2*s[i]->iexp)*size] += By * pu[k] * pv[k];
		a_data[ncoeff*2*nexp+s[i]->iexp*2+1+(k+ncoeff+ncoeff*2*s[i]->iexp)*size] += Cy * pu[k] * pv[k];

		// coeff x star
		a_data[k+       ncoeff*2*s[i]->iexp+(size0+s[i]->jstar*2  )*size] -= s[i]->xi_a  * pu[k] * pv[k];
		a_data[k+       ncoeff*2*s[i]->iexp+(size0+s[i]->jstar*2+1)*size] -= s[i]->xi_d  * pu[k] * pv[k];
		a_data[k+ncoeff+ncoeff*2*s[i]->iexp+(size0+s[i]->jstar*2  )*size] -= s[i]->eta_a * pu[k] * pv[k];
		a_data[k+ncoeff+ncoeff*2*s[i]->iexp+(size0+s[i]->jstar*2+1)*size] -= s[i]->eta_d * pu[k] * pv[k];
		a_data[size0+s[i]->jstar*2  +(k+       ncoeff*2*s[i]->iexp)*size] -= s[i]->xi_a  * pu[k] * pv[k];
		a_data[size0+s[i]->jstar*2+1+(k+       ncoeff*2*s[i]->iexp)*size] -= s[i]->xi_d  * pu[k] * pv[k];
		a_data[size0+s[i]->jstar*2  +(k+ncoeff+ncoeff*2*s[i]->iexp)*size] -= s[i]->eta_a * pu[k] * pv[k];
		a_data[size0+s[i]->jstar*2+1+(k+ncoeff+ncoeff*2*s[i]->iexp)*size] -= s[i]->eta_d * pu[k] * pv[k];
	    }

	    // offset x offset 
	    a_data[ncoeff*2*nexp+2*s[i]->iexp  +(ncoeff*2*nexp+2*s[i]->iexp  )*size] += Bx * Bx + By * By;
	    a_data[ncoeff*2*nexp+2*s[i]->iexp  +(ncoeff*2*nexp+2*s[i]->iexp+1)*size] += Bx * Cx + By * Cy;
	    a_data[ncoeff*2*nexp+2*s[i]->iexp+1+(ncoeff*2*nexp+2*s[i]->iexp  )*size] += Cx * Bx + Cy * By;
	    a_data[ncoeff*2*nexp+2*s[i]->iexp+1+(ncoeff*2*nexp+2*s[i]->iexp+1)*size] += Cx * Cx + Cy * Cy;

	    b_data[ncoeff*2*nexp+2*s[i]->iexp  ] += Ax * Bx + Ay * By;
	    b_data[ncoeff*2*nexp+2*s[i]->iexp+1] += Ax * Cx + Ay * Cy;

	    // offset x star
	    a_data[ncoeff*2*nexp+2*s[i]->iexp  +(size0+s[i]->jstar*2  )*size] -= Bx * s[i]->xi_a + By * s[i]->eta_a;
	    a_data[ncoeff*2*nexp+2*s[i]->iexp  +(size0+s[i]->jstar*2+1)*size] -= Bx * s[i]->xi_d + By * s[i]->eta_d;
	    a_data[ncoeff*2*nexp+2*s[i]->iexp+1+(size0+s[i]->jstar*2  )*size] -= Cx * s[i]->xi_a + Cy * s[i]->eta_a;
	    a_data[ncoeff*2*nexp+2*s[i]->iexp+1+(size0+s[i]->jstar*2+1)*size] -= Cx * s[i]->xi_d + Cy * s[i]->eta_d;
	    a_data[size0+s[i]->jstar*2  +(ncoeff*2*nexp+2*s[i]->iexp  )*size] -= Bx * s[i]->xi_a + By * s[i]->eta_a;
	    a_data[size0+s[i]->jstar*2+1+(ncoeff*2*nexp+2*s[i]->iexp  )*size] -= Bx * s[i]->xi_d + By * s[i]->eta_d;
	    a_data[size0+s[i]->jstar*2  +(ncoeff*2*nexp+2*s[i]->iexp+1)*size] -= Cx * s[i]->xi_a + Cy * s[i]->eta_a;
	    a_data[size0+s[i]->jstar*2+1+(ncoeff*2*nexp+2*s[i]->iexp+1)*size] -= Cx * s[i]->xi_d + Cy * s[i]->eta_d;

	    // star x star
	    a_data[size0+s[i]->jstar*2  +(size0+s[i]->jstar*2  )*size] += s[i]->xi_a * s[i]->xi_a + s[i]->eta_a * s[i]->eta_a;
	    a_data[size0+s[i]->jstar*2  +(size0+s[i]->jstar*2+1)*size] += s[i]->xi_a * s[i]->xi_d + s[i]->eta_a * s[i]->eta_d;
	    a_data[size0+s[i]->jstar*2+1+(size0+s[i]->jstar*2  )*size] += s[i]->xi_d * s[i]->xi_a + s[i]->eta_d * s[i]->eta_a;
	    a_data[size0+s[i]->jstar*2+1+(size0+s[i]->jstar*2+1)*size] += s[i]->xi_d * s[i]->xi_d + s[i]->eta_d * s[i]->eta_d;

	    b_data[size0+2*s[i]->jstar  ] -= Ax * s[i]->xi_a + Ay * s[i]->eta_a;
	    b_data[size0+2*s[i]->jstar+1] -= Ax * s[i]->xi_d + Ay * s[i]->eta_d;
	}
    }

    free(a);
    free(b);

#if defined(USE_GSL)
    double *coeff = solveMatrix_GSL(size, a_data, b_data);
#else
    double *coeff = solveMatrix_MKL(size, a_data, b_data);
#endif

    delete [] a_data;
    delete [] b_data;
    delete [] pu;
    delete [] pv;

    return coeff;
}
*/
#if 0
// All chips are independent
double *fluxFit(std::vector<Obs::Ptr> &s, int nexp, int nchip, int nstar)
{
    int nSobs = s.size();

    int* num = new int[nstar];
    for (int i = 0; i < nstar; i++) {
	num[i] = 0;
    }
    for (int i = 0; i < nSobs; i++) {
	if (s[i]->good && s[i]->mag != -9999) {
	    num[s[i]->istar] += 1;
	}
    }
    std::vector<int> v_istar;
    for (int i = 0; i < nstar; i++) {
	if (num[i] >= 2) {
	    v_istar.push_back(i);
	}
    }
    delete [] num;
    int nstar2 = v_istar.size();
    std::cout << "nstar: " << nstar2 << std::endl;

    for (int i = 0; i < nSobs; i++) {
	std::vector<int>::iterator it = std::find(v_istar.begin(), v_istar.end(), s[i]->istar);
	if (it != v_istar.end()) {
	    s[i]->jstar = it - v_istar.begin();
	} else {
	    s[i]->jstar = -1;
	}
    }

    int *nn = new int[nexp*nchip];
    for (int i = 0; i < nexp; i++) {
	for (int j = 0; j < nchip; j++) {
	    nn[i*nchip+j] = 0;
	}
    }
    for (int i = 0; i < nSobs; i++) {
	if (s[i]->good && s[i]->mag != -9999) {
	    nn[s[i]->iexp*nchip+s[i]->ichip] += 1;
	}
    }
    for (int i = 0; i < nexp; i++) {
	for (int j = 0; j < nchip; j++) {
	    if (nn[i*nchip+j] == 0) {
		printf("%d %d\n", i, j);
	    }
	}
    }

    int ndim = nexp * nchip + nstar2 + 1;
    std::cout << "ndim: " << ndim << std::endl;

    double *a_data = new double[ndim*ndim];
    double *b_data = new double[ndim];

    for (int i = 0; i < ndim; i++) {
	for (int j = 0; j < ndim; j++) {
	    a_data[i*ndim+j] = 0.0;
	}
	b_data[i] = 0.0;
    }

    for (int i = 0; i < nSobs; i++) {
	if (s[i]->jstar == -1 || !s[i]->good || s[i]->mag == -9999) continue;
	a_data[(s[i]->iexp*nchip+s[i]->ichip)*ndim+(s[i]->iexp*nchip+s[i]->ichip)] -= 1;
	a_data[(nexp*nchip+s[i]->jstar)*ndim+(nexp*nchip+s[i]->jstar)] -= 1;
	a_data[(s[i]->iexp*nchip+s[i]->ichip)*ndim+(nexp*nchip+s[i]->jstar)] = 1;
	a_data[(nexp*nchip+s[i]->jstar)*ndim+(s[i]->iexp*nchip+s[i]->ichip)] = 1;
	b_data[s[i]->iexp*nchip+s[i]->ichip] += s[i]->mag;
	b_data[nexp*nchip+s[i]->jstar] -= s[i]->mag;
    }

    a_data[ndim-1] = 1;
    a_data[(ndim-1)*ndim] = 1;
    b_data[ndim-1] = 0;

#if defined(USE_GSL)
    double *solution = solveMatrix_GSL(ndim, a_data, b_data);
#else
    double *solution = solveMatrix_MKL(ndim, a_data, b_data);
#endif

    delete [] a_data;
    delete [] b_data;

    return solution;
}
#else
// Solve for exposure only
// assuming that chips are normalized
double *fluxFit(std::vector<Obs::Ptr> &s, int nexp, int nchip, int nstar)
{
    int nSobs = s.size();

    int* num = new int[nstar];
    for (int i = 0; i < nstar; i++) {
	num[i] = 0;
    }
    for (int i = 0; i < nSobs; i++) {
	if (s[i]->good && s[i]->mag != -9999) {
	    num[s[i]->istar] += 1;
	}
    }
    std::vector<int> v_istar;
    for (int i = 0; i < nstar; i++) {
	if (num[i] >= 2) {
	    v_istar.push_back(i);
	}
    }
    delete [] num;
    int nstar2 = v_istar.size();
    std::cout << "nstar: " << nstar2 << std::endl;

    for (int i = 0; i < nSobs; i++) {
	std::vector<int>::iterator it = std::find(v_istar.begin(), v_istar.end(), s[i]->istar);
	if (it != v_istar.end()) {
	    s[i]->jstar = it - v_istar.begin();
	} else {
	    s[i]->jstar = -1;
	}
    }

    int ndim = nexp + nstar2 + 1;
    std::cout << "ndim: " << ndim << std::endl;

    double *a_data = new double[ndim*ndim];
    double *b_data = new double[ndim];

    for (int i = 0; i < ndim; i++) {
	for (int j = 0; j < ndim; j++) {
	    a_data[i*ndim+j] = 0.0;
	}
	b_data[i] = 0.0;
    }

    for (int i = 0; i < nSobs; i++) {
	if (s[i]->jstar == -1 || !s[i]->good || s[i]->mag == -9999) continue;
	a_data[s[i]->iexp*ndim+s[i]->iexp] -= 1;
	a_data[(nexp+s[i]->jstar)*ndim+(nexp+s[i]->jstar)] -= 1;
	a_data[s[i]->iexp*ndim+(nexp+s[i]->jstar)] = 1;
	a_data[(nexp+s[i]->jstar)*ndim+s[i]->iexp] = 1;
	b_data[s[i]->iexp] += s[i]->mag;
	b_data[nexp+s[i]->jstar] -= s[i]->mag;
    }

    a_data[ndim-1] = 1;
    a_data[(ndim-1)*ndim] = 1;
    b_data[ndim-1] = 0;

#if defined(USE_GSL)
    double *solution = solveMatrix_GSL(ndim, a_data, b_data);
#else
    double *solution = solveMatrix_MKL(ndim, a_data, b_data);
#endif

    delete [] a_data;
    delete [] b_data;

    return solution;
}
#endif

double *fluxFit_shot_chip(std::vector<Obs::Ptr> &s, int nexp, int nchip, int nstar)
{
    int nSobs = s.size();

    int* num = new int[nstar];
    for (int i = 0; i < nstar; i++) {
	num[i] = 0;
    }
    for (int i = 0; i < nSobs; i++) {
	if (s[i]->good && s[i]->mag != -9999) {
	    num[s[i]->istar] += 1;
	}
    }
    std::vector<int> v_istar;
    for (int i = 0; i < nstar; i++) {
	if (num[i] >= 2) {
	    v_istar.push_back(i);
	}
    }
    delete [] num;
    int nstar2 = v_istar.size();
    std::cout << "nstar: " << nstar2 << std::endl;

    for (int i = 0; i < nSobs; i++) {
	std::vector<int>::iterator it = std::find(v_istar.begin(), v_istar.end(), s[i]->istar);
	if (it != v_istar.end()) {
	    s[i]->jstar = it - v_istar.begin();
	} else {
	    s[i]->jstar = -1;
	}
    }

    int ndim = nexp + nchip + nstar2 + 2;
    std::cout << "ndim: " << ndim << std::endl;

    double *a_data = new double[ndim*ndim];
    double *b_data = new double[ndim];

    for (int i = 0; i < ndim; i++) {
	for (int j = 0; j < ndim; j++) {
	    a_data[i*ndim+j] = 0.0;
	}
	b_data[i] = 0.0;
    }

    for (int i = 0; i < nSobs; i++) {
	if (s[i]->jstar == -1 || !s[i]->good || s[i]->mag == -9999) continue;
	a_data[s[i]->iexp*ndim+s[i]->iexp] -= 1;
	a_data[(nexp+s[i]->ichip)*ndim+(nexp+s[i]->ichip)] -= 1;
	a_data[(nexp+nchip+s[i]->jstar)*ndim+(nexp+nchip+s[i]->jstar)] -= 1;

	a_data[s[i]->iexp*ndim+(nexp+s[i]->ichip)] -= 1;
	a_data[s[i]->iexp*ndim+(nexp+nchip+s[i]->jstar)] = 1;
	a_data[(nexp+s[i]->ichip)*ndim+(nexp+nchip+s[i]->jstar)] += 1;

	a_data[s[i]->iexp+(nexp+s[i]->ichip)*ndim] -= 1;
	a_data[s[i]->iexp+(nexp+nchip+s[i]->jstar)*ndim] = 1;
	a_data[(nexp+s[i]->ichip)+(nexp+nchip+s[i]->jstar)*ndim] += 1;

	b_data[s[i]->iexp] += s[i]->mag;
	b_data[nexp+s[i]->ichip] += s[i]->mag;
	b_data[nexp+nchip+s[i]->jstar] -= s[i]->mag;
    }

    a_data[nexp+nchip+nstar2] = 1;
    a_data[nexp*ndim+nexp+nchip+nstar2+1] = 1;
    a_data[(nexp+nchip+nstar2)*ndim] = 1;
    a_data[nexp+(nexp+nchip+nstar2+1)*ndim] = 1;

    b_data[ndim-2] = 0;
    b_data[ndim-1] = 0;

#if defined(USE_GSL)
    double *solution = solveMatrix_GSL(ndim, a_data, b_data);
#else
    double *solution = solveMatrix_MKL(ndim, a_data, b_data);
#endif

    delete [] a_data;
    delete [] b_data;

    for (int i = 0; i < nSobs; i++) {
	if (s[i]->jstar == -1 || !s[i]->good || s[i]->mag == -9999) continue;
	s[i]->mag0 = solution[nexp+nchip+s[i]->jstar];
    }

    return solution;
}

double calcChi2_flux(std::vector<Obs::Ptr> &s, int nexp, int nchip, double *fsol)
{
    int nSobs = s.size();

    double chi2 = 0.0;
    for (int i = 0; i < nSobs; i++) {
	if (s[i]->jstar == -1 || !s[i]->good || s[i]->mag == -9999) continue;
	chi2 += pow(s[i]->mag + fsol[s[i]->iexp] + fsol[nexp+s[i]->ichip] - fsol[nexp+nchip+s[i]->jstar], 2.0);
    }

    return chi2;
}

void flagObj_flux(std::vector<Obs::Ptr> &s, int nexp, int nchip, double *fsol, double e2)
{
    int nSobs = s.size();

    int nreject = 0;
    for (int i = 0; i < nSobs; i++) {
	if (s[i]->jstar == -1 || !s[i]->good || s[i]->mag == -9999) continue;
	double r2 = pow(s[i]->mag + fsol[s[i]->iexp] + fsol[nexp+s[i]->ichip] - fsol[nexp+nchip+s[i]->jstar], 2.0);
	if (r2 > e2) {
	    s[i]->good = false;
	    nreject++;
	}
    }

    printf("nreject: %d\n", nreject);
}

double calcChi2(std::vector<Obs::Ptr>& o, Coeff::Ptr c, Poly::Ptr p)
{
    int nobs  = o.size();

    int ncoeff = p->ncoeff;
    int *xorder = p->xorder;
    int *yorder = p->yorder;

    double *a = c->a;
    double *b = c->b;

    double chi2 = 0.0;
    for (int i = 0; i < nobs; i++) {
	if (!o[i]->good) continue;
	double Ax = o[i]->xi;
	double Ay = o[i]->eta;
	for (int k = 0; k < ncoeff; k++) {
	    Ax -= a[k] * pow(o[i]->u, xorder[k])   * pow(o[i]->v, yorder[k]);
	    Ay -= b[k] * pow(o[i]->u, xorder[k])   * pow(o[i]->v, yorder[k]);
	}
	chi2 += Ax * Ax + Ay * Ay;
    }

    return chi2;
}

double calcChi2(std::vector<Obs::Ptr>& o, CoeffSet& coeffVec, Poly::Ptr p)
{
    int nobs  = o.size();

    int ncoeff = p->ncoeff;
    int *xorder = p->xorder;
    int *yorder = p->yorder;

    double **a = new double*[coeffVec.size()];
    double **b = new double*[coeffVec.size()];
    for (size_t i = 0; i < coeffVec.size(); i++) {
	a[i] = coeffVec[i]->a;
	b[i] = coeffVec[i]->b;
    }

    double chi2 = 0.0;
    for (int i = 0; i < nobs; i++) {
	if (!o[i]->good) continue;
	double Ax = o[i]->xi;
	double Ay = o[i]->eta;
	for (int k = 0; k < ncoeff; k++) {
	    Ax -= a[o[i]->iexp][k] * pow(o[i]->u, xorder[k])   * pow(o[i]->v, yorder[k]);
	    Ay -= b[o[i]->iexp][k] * pow(o[i]->u, xorder[k])   * pow(o[i]->v, yorder[k]);
	}
	chi2 += Ax * Ax + Ay * Ay;
    }

    delete [] a;
    delete [] b;

    return chi2;
}

void flagObj2(std::vector<Obs::Ptr>& o, CoeffSet& coeffVec, Poly::Ptr p, double e2)
{
    int nobs  = o.size();

    int ncoeff = p->ncoeff;
    int *xorder = p->xorder;
    int *yorder = p->yorder;

    double **a = new double*[coeffVec.size()];
    double **b = new double*[coeffVec.size()];
    for (size_t i = 0; i < coeffVec.size(); i++) {
	a[i] = coeffVec[i]->a;
	b[i] = coeffVec[i]->b;
    }

    int nreject = 0;
    for (int i = 0; i < nobs; i++) {
	//if (!o[i]->good) continue;
	double Ax = o[i]->xi;
	double Ay = o[i]->eta;
	for (int k = 0; k < ncoeff; k++) {
	    Ax -= a[o[i]->iexp][k] * pow(o[i]->u, xorder[k])   * pow(o[i]->v, yorder[k]);
	    Ay -= b[o[i]->iexp][k] * pow(o[i]->u, xorder[k])   * pow(o[i]->v, yorder[k]);
	}
	double chi2 = Ax * Ax + Ay * Ay;
	if (chi2 > e2) {
	    o[i]->good = false;
	    nreject++;
	} else {
	    o[i]->good = true;
	}
    }
    printf("nreject = %d\n", nreject);

    delete [] a;
    delete [] b;
}

double calcChi2_Star(std::vector<Obs::Ptr>& o, std::vector<Obs::Ptr>& s, CoeffSet& coeffVec, Poly::Ptr p)
{
    double chi2 = 0.0;
    chi2 += calcChi2(o, coeffVec, p);
    chi2 += calcChi2(s, coeffVec, p);

    return chi2;
}

ObsVec
hsc::meas::mosaic::obsVecFromSourceGroup(SourceGroup const &all,
					 WcsDic &wcsDic,
					 CcdSet &ccdSet)
{
    std::vector<Obs::Ptr> obsVec;
    for (size_t i = 0; i < all.size(); i++) {
	SourceSet ss = all[i];
	double ra  = ss[0]->getRa();
	double dec = ss[0]->getDec();
	//std::cout << ra << " " << dec << std::endl;
	for (size_t j = 1; j < ss.size(); j++) {
	    int id    = ss[j]->getId();
	    int iexp  = ss[j]->getAmpExposureId() / 1000;
	    int ichip = ss[j]->getAmpExposureId() % 1000;
	    double x = ss[j]->getXAstrom();
	    double y = ss[j]->getYAstrom();
	    Obs::Ptr o = Obs::Ptr(new Obs(id, ra, dec, x, y, ichip, iexp));
	    lsst::afw::geom::PointD crval
		= wcsDic[iexp]->getSkyOrigin()->getPosition(lsst::afw::coord::RADIANS);
	    o->setXiEta(crval[0], crval[1]);
	    o->setUV(ccdSet[ichip]);
	    o->istar = i;
	    if (ss[0]->getFlagForWcs() == 1 ||
		ss[j]->getFlagForWcs() == 1) {
		o->good = false;
	    }
	    if (ss[j]->getPsfFlux() > 0.0) {
		o->mag = -2.5*log10(ss[j]->getPsfFlux());
		//if (ss[j]->getApFlux() > 0.0) {
		//o->mag = -2.5*log10(ss[j]->getApFlux());
	    } else {
		o->mag = -9999;
	    }
	    //if (i == 0 && j == 1) {
	    //printf("%9.6f %9.6f %9.6f %9.6f\n", o.ra, o.dec, o.xi, o.eta);
	    //}
	    obsVec.push_back(o);
	}
    }

    return obsVec;
}

double *solveSIP_P(Poly::Ptr p,
		   std::vector<Obs::Ptr> &obsVec) {
    int ncoeff = p->ncoeff;
    int *xorder = p->xorder;
    int *yorder = p->yorder;

    double *a_data = new double[ncoeff*ncoeff];
    double *d_data = new double[ncoeff*ncoeff];
    double *b_data = new double[ncoeff];
    double *c_data = new double[ncoeff];

    for (int j = 0; j < ncoeff; j++) {
	for (int i = 0; i < ncoeff; i++) {
	    a_data[i+j*ncoeff] = 0.0;
	    d_data[i+j*ncoeff] = 0.0;
	}
	b_data[j] = 0.0;
	c_data[j] = 0.0;
    }

    double *pu = new double[ncoeff];
    double *pv = new double[ncoeff];

    for (size_t k = 0; k < obsVec.size(); k++) {
	Obs::Ptr o = obsVec[k];
	if (o->good) {
	    for (int j = 0; j < ncoeff; j++) {
		pu[j] = pow(o->U, xorder[j]);
		pv[j] = pow(o->V, yorder[j]);
	    }
	    for (int j = 0; j < ncoeff; j++) {
		b_data[j] += (o->u - o->U) * pu[j] * pv[j];
		c_data[j] += (o->v - o->V) * pu[j] * pv[j];
		for (int i = 0; i < ncoeff; i++) {
		    a_data[i+j*ncoeff] += pu[j] * pv[j] * pu[i] * pv[i];
		    d_data[i+j*ncoeff] += pu[j] * pv[j] * pu[i] * pv[i];
		}
	    }
	}
    }

#if defined(USE_GSL)
    double *coeffA = solveMatrix_GSL(ncoeff, a_data, b_data);
    double *coeffB = solveMatrix_GSL(ncoeff, d_data, c_data);
#else
    double *coeffA = solveMatrix_MKL(ncoeff, a_data, b_data);
    double *coeffB = solveMatrix_MKL(ncoeff, d_data, c_data);
#endif

    double *coeff = new double[2*ncoeff];
    for (int i = 0; i < ncoeff; i++) {
	coeff[i]        = coeffA[i];
	coeff[i+ncoeff] = coeffB[i];
    }

    delete [] a_data;
    delete [] d_data;
    delete [] b_data;
    delete [] c_data;
    delete [] coeffA;
    delete [] coeffB;
    delete [] pu;
    delete [] pv;

    return coeff;
}

void setCRVALtoDetJPeak(Coeff::Ptr c) {
    double w = (3.-sqrt(5.))/2.;
    double ua, ub, uc, ux;
    double va, vb, vc, vx;
    double fa, fb, fc, fx;
    double u, v, upre, vpre;

    u = upre = 0.0;
    v = vpre = 0.0;

    for (int i = 0; i < 10; i++) {
	ua = u - 3000 / pow(2, i);
	uc = u + 3000 / pow(2, i);
	ub = ua * (1-w) + uc * w;

	fa = c->detJ(ua, v);
	fb = c->detJ(ub, v);
	fc = c->detJ(uc, v);

	while (1) {
	    if (uc - ub > ub - ua) {
		ux = ub * (1-w) + uc * w;
	    } else {
		ux = ua * (1-w) + ub * w;
	    }
	    fx = c->detJ(ux, v);
	    //printf("%f %f %f %f\n", ua, ub, uc, ux);
	    //printf("%e %e %e %e\n", fa, fb, fc, fx);
	    if (uc - ub > ub - ua) {
		if (fx > fb) {
		    ua = ub;
		    ub = ux;
		    fa = c->detJ(ua, v);
		    fb = c->detJ(ub, v);
		} else {
		    uc = ux;
		    fc = c->detJ(uc, v);
		}
	    } else {
		if (fx > fb) {
		    uc = ub;
		    ub = ux;
		    fc = c->detJ(uc, v);
		    fb = c->detJ(ub, v);
		} else {
		    ua = ux;
		    fa = c->detJ(ua, v);
		}
	    }
	    if (uc - ua < 0.01) break;
	}

	u = ub;

	va = v - 3000 / pow(2, i);
	vc = v + 3000 / pow(2, i);
	vb = va * (1-w) + vc * w;

	fa = c->detJ(u, va);
	fb = c->detJ(u, vb);
	fc = c->detJ(u, vc);

	while (1) {
	    if (vc - vb > vb - va) {
		vx = vb * (1-w) + vc * w;
	    } else {
		vx = va * (1-w) + vb * w;
	    }
	    fx = c->detJ(u, vx);
	    //printf("%f %f %f %f\n", va, vb, vc, vx);
	    if (vc - vb > vb - va) {
		if (fx > fb) {
		    va = vb;
		    vb = vx;
		    fa = c->detJ(u, va);
		    fb = c->detJ(u, vb);
		} else {
		    vc = vx;
		    fc = c->detJ(u, vc);
		}
	    } else {
		if (fx > fb) {
		    vc = vb;
		    vb = vx;
		    fc = c->detJ(u, vc);
		    fb = c->detJ(u, vb);
		} else {
		    va = vx;
		    fa = c->detJ(u, va);
		}
	    }
	    if (vc - va < 0.01) break;
	}

	v = vb;

	if (fabs(u-upre) < 0.01 && fabs(v-vpre) < 0.01) break;
    }

    double xi, eta;
    c->uvToXiEta(u, v, &xi, &eta);
    xi  = xi  * D2R;
    eta = eta * D2R;

    //printf("%f %f %f %f\n", u, v, xi, eta);

    double phi, theta;

    phi = atan2(xi, eta);
    theta = atan2(1.0, sqrt(xi*xi+eta*eta));

    //printf("%f %f\n", phi*R2D, theta*R2D);

    double x = sin(theta);
    double y = cos(theta)*sin(phi);
    double z = cos(theta)*cos(phi);

    double alpha = atan2(y, z*sin(c->D)-x*cos(c->D));
    if (z*sin(c->D)-x*cos(c->D) < 0.0) alpha += M_PI;
    if (alpha > 2*M_PI) alpha -= 2*M_PI;
    double sinalpha = sin(alpha);
    double delta = atan2(x*sin(c->D)+z*cos(c->D), -y/sinalpha);
    alpha = alpha + c->A;
    if (alpha > 2*M_PI) alpha -= 2*M_PI;

    printf("%f %f\n", c->A*R2D, c->D*R2D);
    printf("%f %f\n", alpha*R2D, delta*R2D);

    c->A = alpha;
    c->D = delta;
}

std::vector<Coeff::Ptr>
initialFit(int nexp,
	   ObsVec &matchVec,
	   WcsDic &wcsDic,
	   CcdSet &ccdSet,
	   Poly::Ptr &p) {
    int nMobs = matchVec.size();

    // Solve for polynomial coefficients and crvals
    // for each exposure separately
    // These values will be used as initial guess for
    // the subsequent fitting

    std::vector<Coeff::Ptr> coeffVec;

    for (int i = 0; i < nexp; i++) {
	// Select objects for a specific exposure id
	std::vector<Obs::Ptr> obsVec_sub;
	for (int j = 0; j < nMobs; j++) {
	    if (matchVec[j]->iexp == i) {
		obsVec_sub.push_back(matchVec[j]);
	    }
	}

	// Solve for polinomial and crval
	double* a = solveForCoeff(obsVec_sub, p);

	double chi2 = calcChi(obsVec_sub, a, p);
	printf("calcChi: %e\n", chi2);
	double e2 = chi2 / obsVec_sub.size();
	flagObj(obsVec_sub, a, p, 9.0*e2);

	delete [] a;
	a = solveForCoeff(obsVec_sub, p);
	chi2 = calcChi(obsVec_sub, a, p);
	printf("calcChi: %e\n", chi2);

	// Store solution into Coeff class
	Coeff::Ptr c = Coeff::Ptr(new Coeff(p));
	c->iexp = i;
	for (int k = 0; k < p->ncoeff; k++) {
	    c->a[k] = a[k];
	    c->b[k] = a[k+p->ncoeff];
	}
	lsst::afw::geom::PointD crval
	    = wcsDic[i]->getSkyOrigin()->getPosition(lsst::afw::coord::RADIANS);
	c->A = crval[0] + a[p->ncoeff*2];
	c->D = crval[1] + a[p->ncoeff*2+1];

	for (size_t j = 0; j < obsVec_sub.size(); j++) {
	    obsVec_sub[j]->setXiEta(c->A, c->D);
	}

	delete [] a;
	a = solveForCoeffWithOffset(obsVec_sub, c, p);

	// Store solution into Coeff class
	for (int k = 0; k < p->ncoeff; k++) {
	    c->a[k] += a[k];
	    c->b[k] += a[k+p->ncoeff];
	}
	c->x0 += a[2*p->ncoeff];
	c->y0 += a[2*p->ncoeff+1];

	for (size_t j = 0; j < obsVec_sub.size(); j++) {
	    obsVec_sub[j]->setUV(ccdSet[obsVec_sub[j]->ichip], c->x0, c->y0);
	}
	chi2 = calcChi2(obsVec_sub, c, p);
	printf("calcChi2: %e\n", chi2);

	setCRVALtoDetJPeak(c);

	for (size_t j = 0; j < obsVec_sub.size(); j++) {
	    obsVec_sub[j]->setXiEta(c->A, c->D);
	}

	delete [] a;
	a = solveForCoeffWithOffset(obsVec_sub, c, p);

	// Store solution into Coeff class
	for (int k = 0; k < p->ncoeff; k++) {
	    c->a[k] += a[k];
	    c->b[k] += a[k+p->ncoeff];
	}
	c->x0 += a[2*p->ncoeff];
	c->y0 += a[2*p->ncoeff+1];

	for (size_t j = 0; j < obsVec_sub.size(); j++) {
	    obsVec_sub[j]->setUV(ccdSet[obsVec_sub[j]->ichip], c->x0, c->y0);
	}
	chi2 = calcChi2(obsVec_sub, c, p);
	printf("calcChi2: %e\n", chi2);

	/////////////////////////////////////////////////////////////////////////////////
	delete [] a;
	a = solveForCoeffWithOffset(obsVec_sub, c, p);

	// Store solution into Coeff class
	for (int k = 0; k < p->ncoeff; k++) {
	    c->a[k] += a[k];
	    c->b[k] += a[k+p->ncoeff];
	}
	c->x0 += a[2*p->ncoeff];
	c->y0 += a[2*p->ncoeff+1];

	for (size_t j = 0; j < obsVec_sub.size(); j++) {
	    obsVec_sub[j]->setUV(ccdSet[obsVec_sub[j]->ichip], c->x0, c->y0);
	}
	chi2 = calcChi2(obsVec_sub, c, p);
	printf("calcChi2: %e\n", chi2);
	/////////////////////////////////////////////////////////////////////////////////

	coeffVec.push_back(c);

	delete [] a;
    }

    return coeffVec;
}

CoeffSet
hsc::meas::mosaic::solveMosaic_CCD_shot(int order,
					int nmatch,
					ObsVec &matchVec,
					WcsDic &wcsDic,
					CcdSet &ccdSet,
					std::vector<double> &fscale,
					bool solveCcd,
					bool allowRotation,
					bool verbose)
{
    Poly::Ptr p = Poly::Ptr(new Poly(order));

    int nMobs = matchVec.size();

    int nexp = wcsDic.size();
    int nchip = ccdSet.size();
    int ncoeff = p->ncoeff;

    // Solve for polynomial coefficients and crvals
    // for each exposure separately
    // These values will be used as initial guess for
    // the subsequent fitting

    std::vector<Coeff::Ptr> coeffVec = initialFit(nexp, matchVec, wcsDic, ccdSet, p);

    // Update Xi and Eta using new crval (rac and decc)
    for (int i = 0; i < nMobs; i++) {
	double rac  = coeffVec[matchVec[i]->iexp]->A;
	double decc = coeffVec[matchVec[i]->iexp]->D;
	matchVec[i]->setXiEta(rac, decc);
	matchVec[i]->setFitVal(coeffVec[matchVec[i]->iexp], p);
    }

    double *coeff;
    for (int k = 0; k < 3; k++) {
	coeff = solveLinApprox(matchVec, coeffVec, nchip, p, solveCcd, allowRotation);

	for (int j = 0; j < nexp; j++) {
	    for (int i = 0; i < ncoeff; i++) {
		coeffVec[j]->a[i] += coeff[2*ncoeff*j+i];
		coeffVec[j]->b[i] += coeff[2*ncoeff*j+i+ncoeff];
	    }
	    //coeffVec[j]->x0 += coeff[2*ncoeff*nexp+2*j];
	    //coeffVec[j]->y0 += coeff[2*ncoeff*nexp+2*j+1];
	}

	if (allowRotation) {
	    for (int i = 0; i < nchip; i++) {
		lsst::afw::geom::PointD center = ccdSet[i]->getCenter();
		lsst::afw::geom::PointD offset =
<<<<<<< HEAD
		    //lsst::afw::geom::makePointD(center[0]+coeff[2*ncoeff*nexp+2*nexp+3*i],
		    //center[1]+coeff[2*ncoeff*nexp+2*nexp+3*i+1]);
		    lsst::afw::geom::makePointD(center[0]+coeff[2*ncoeff*nexp+3*i],
=======
		    lsst::afw::geom::Point2D(center[0]+coeff[2*ncoeff*nexp+3*i],
>>>>>>> fea7b37d
						center[1]+coeff[2*ncoeff*nexp+3*i+1]);
		ccdSet[i]->setCenter(offset);
		lsst::afw::cameraGeom::Orientation o = ccdSet[i]->getOrientation();
		lsst::afw::cameraGeom::Orientation o2(o.getNQuarter(),
						      o.getPitch(),
						      o.getRoll(),
						      //o.getYaw() + coeff[2*ncoeff*nexp+2*nexp+3*i+2]);
						      o.getYaw() + coeff[2*ncoeff*nexp+3*i+2]);
		ccdSet[i]->setOrientation(o2);
	    }
	} else {
	    for (int i = 0; i < nchip; i++) {
		lsst::afw::geom::PointD center = ccdSet[i]->getCenter();
		lsst::afw::geom::PointD offset =
<<<<<<< HEAD
		    //lsst::afw::geom::makePointD(center[0]+coeff[2*ncoeff*nexp+2*nexp+2*i],
		    //center[1]+coeff[2*ncoeff*nexp+2*nexp+2*i+1]);
		    lsst::afw::geom::makePointD(center[0]+coeff[2*ncoeff*nexp+2*i],
=======
		    lsst::afw::geom::Point2D(center[0]+coeff[2*ncoeff*nexp+2*i],
>>>>>>> fea7b37d
						center[1]+coeff[2*ncoeff*nexp+2*i+1]);
		ccdSet[i]->setCenter(offset);
	    }
	}

	for (int i = 0; i < nMobs; i++) {
	    matchVec[i]->setUV(ccdSet[matchVec[i]->ichip], coeffVec[matchVec[i]->iexp]->x0, coeffVec[matchVec[i]->iexp]->y0);
	    matchVec[i]->setFitVal(coeffVec[matchVec[i]->iexp], p);
	}

	delete [] coeff;

	double chi2 = calcChi2(matchVec, coeffVec, p);
	printf("calcChi2: %e\n", chi2);
	double e2 = chi2 / matchVec.size();
	flagObj2(matchVec, coeffVec, p, 3.0*e2);
    }

    Eigen::Matrix2d cd[nexp];
    for (int i = 0; i < nexp; i++) {
	cd[i] << coeffVec[i]->a[0], coeffVec[i]->a[1], coeffVec[i]->b[0], coeffVec[i]->b[1];
    }
    for (int i = 0; i < nMobs; i++) {
	double CD1_1 = cd[matchVec[i]->iexp](0,0);
	double CD1_2 = cd[matchVec[i]->iexp](0,1);
	double CD2_1 = cd[matchVec[i]->iexp](1,0);
	double CD2_2 = cd[matchVec[i]->iexp](1,1);
	double det = CD1_1 * CD2_2 - CD1_2 * CD2_1;
	matchVec[i]->U = ( matchVec[i]->xi * CD2_2 - matchVec[i]->eta * CD1_2) / det;
	matchVec[i]->V = (-matchVec[i]->xi * CD2_1 + matchVec[i]->eta * CD1_1) / det;
    }

    for (int i = 0; i < nexp; i++) {
	std::vector<Obs::Ptr> obsVec_sub;
	for (size_t j = 0; j < matchVec.size(); j++) {
	    Obs::Ptr iobs = matchVec[j];
	    if (iobs->iexp == i) {
		obsVec_sub.push_back(iobs);
	    }
	}
	double *a = solveSIP_P(p, obsVec_sub);
	for (int k = 0; k < p->ncoeff; k++) {
	    coeffVec[i]->ap[k] = a[k];
	    coeffVec[i]->bp[k] = a[k+p->ncoeff];
	}
	delete [] a;
    }

    printf("fluxFit ...\n");
    double *fsol = fluxFit_shot_chip(matchVec, nexp, nchip, nmatch);
    double chi2f = calcChi2_flux(matchVec, nexp, nchip, fsol);
    printf("chi2f: %e\n", chi2f);
    double e2f = chi2f / matchVec.size();
    printf("e2f: %e\n", e2f);
    flagObj_flux(matchVec, nexp, nchip, fsol, 9.0*e2f);
    delete [] fsol;

    fsol = fluxFit_shot_chip(matchVec, nexp, nchip, nmatch);
    chi2f = calcChi2_flux(matchVec, nexp, nchip, fsol);
    printf("chi2f: %e\n", chi2f);
    e2f = chi2f / matchVec.size();
    printf("e2f: %e\n", e2f);
    for (int i = 0; i < nexp + nchip; i++) {
	fscale.push_back(pow(10., -0.4*fsol[i]));
    }
    delete [] fsol;

    for (int i = 0; i < nMobs; i++) {
	matchVec[i]->setFitVal2(coeffVec[matchVec[i]->iexp], p);
    }
    /*
    FILE *fp = fopen("fit.dat", "wt");
    for (size_t i = 0; i < matchVec.size(); i++) {
	Obs::Ptr o = matchVec[i];
	fprintf(fp, "%4d %4d %d %3d %9.6f %9.6f %10.7f %10.7f %10.7f %10.7f %10.3f %10.3f %10.3f %10.3f %d 1\n",
		o->istar, o->id, o->iexp, o->ichip,
		o->ra, o->dec, o->xi, o->eta,
		o->xi_fit, o->eta_fit,
		o->u, o->v,
		o->x, o->y, o->good);
    }
    fclose(fp);
    */
    return coeffVec;
}

CoeffSet
hsc::meas::mosaic::solveMosaic_CCD(int order,
				   int nmatch,
				   int nsource,
				   ObsVec &matchVec,
				   ObsVec &sourceVec,
				   WcsDic &wcsDic,
				   CcdSet &ccdSet,
				   std::vector<double> &fscale,
				   bool solveCcd,
				   bool allowRotation,
				   bool verbose)
{
    Poly::Ptr p = Poly::Ptr(new Poly(order));

    int nMobs = matchVec.size();
    int nSobs = sourceVec.size();

    int nexp = wcsDic.size();
    int nchip = ccdSet.size();
    int ncoeff = p->ncoeff;
    int nstar = nsource;

    // Solve for polynomial coefficients and crvals
    // for each exposure separately
    // These values will be used as initial guess for
    // the subsequent fitting

    std::vector<Coeff::Ptr> coeffVec = initialFit(nexp, matchVec, wcsDic, ccdSet, p);

    // Update (xi, eta) and (u, v) using initial fitting resutls
    for (int i = 0; i < nMobs; i++) {
	double rac  = coeffVec[matchVec[i]->iexp]->A;
	double decc = coeffVec[matchVec[i]->iexp]->D;
	matchVec[i]->setXiEta(rac, decc);
	matchVec[i]->setUV(ccdSet[matchVec[i]->ichip], coeffVec[matchVec[i]->iexp]->x0, coeffVec[matchVec[i]->iexp]->y0);
	matchVec[i]->setFitVal(coeffVec[matchVec[i]->iexp], p);
    }
    for (int i = 0; i < nSobs; i++) {
	double rac  = coeffVec[sourceVec[i]->iexp]->A;
	double decc = coeffVec[sourceVec[i]->iexp]->D;
	sourceVec[i]->setXiEta(rac, decc);
	sourceVec[i]->setUV(ccdSet[sourceVec[i]->ichip], coeffVec[sourceVec[i]->iexp]->x0, coeffVec[sourceVec[i]->iexp]->y0);
	sourceVec[i]->setFitVal(coeffVec[sourceVec[i]->iexp], p);
    }

    printf("Before fitting calcChi2: %e %e\n",
	   calcChi2(matchVec, coeffVec, p),
	   calcChi2_Star(matchVec, sourceVec, coeffVec, p));

    double *coeff;
    for (int k = 0; k < 3; k++) {
	coeff = solveLinApprox_Star(matchVec, sourceVec, nstar, coeffVec, nchip, p, solveCcd, allowRotation);

	for (int j = 0; j < nexp; j++) {
	    for (int i = 0; i < ncoeff; i++) {
		coeffVec[j]->a[i] += coeff[2*ncoeff*j+i];
		coeffVec[j]->b[i] += coeff[2*ncoeff*j+i+ncoeff];
	    }
	    /*
	    printf("%d %f %f\n", j, coeff[2*ncoeff*nexp+2*j], coeff[2*ncoeff*nexp+2*j+1]);
	    coeffVec[j]->x0 += coeff[2*ncoeff*nexp+2*j];
	    coeffVec[j]->y0 += coeff[2*ncoeff*nexp+2*j+1];
	    */
	}

	if (allowRotation) {
	    for (int i = 0; i < nchip; i++) {
		lsst::afw::geom::PointD center = ccdSet[i]->getCenter();
		lsst::afw::geom::PointD offset =
<<<<<<< HEAD
		    //lsst::afw::geom::makePointD(center[0]+coeff[2*ncoeff*nexp+2*nexp+3*i],
		    //center[1]+coeff[2*ncoeff*nexp+2*nexp+3*i+1]);
		    lsst::afw::geom::makePointD(center[0]+coeff[2*ncoeff*nexp+3*i],
=======
		    lsst::afw::geom::Point2D(center[0]+coeff[2*ncoeff*nexp+3*i],
>>>>>>> fea7b37d
						center[1]+coeff[2*ncoeff*nexp+3*i+1]);
		ccdSet[i]->setCenter(offset);
		lsst::afw::cameraGeom::Orientation o = ccdSet[i]->getOrientation();
		lsst::afw::cameraGeom::Orientation o2(o.getNQuarter(),
						      o.getPitch(),
						      o.getRoll(),
						      //o.getYaw() + coeff[2*ncoeff*nexp+2*nexp+3*i+2]);
		                                      o.getYaw() + coeff[2*ncoeff*nexp+3*i+2]);
		ccdSet[i]->setOrientation(o2);
	    }
	} else {
	    for (int i = 0; i < nchip; i++) {
		lsst::afw::geom::PointD center = ccdSet[i]->getCenter();
		lsst::afw::geom::PointD offset =
<<<<<<< HEAD
		    //lsst::afw::geom::makePointD(center[0]+coeff[2*ncoeff*nexp+2*nexp+2*i],
		    //center[1]+coeff[2*ncoeff*nexp+2*nexp+2*i+1]);
		    lsst::afw::geom::makePointD(center[0]+coeff[2*ncoeff*nexp+2*i],
=======
		    lsst::afw::geom::Point2D(center[0]+coeff[2*ncoeff*nexp+2*i],
>>>>>>> fea7b37d
						center[1]+coeff[2*ncoeff*nexp+2*i+1]);
		ccdSet[i]->setCenter(offset);
	    }
	}

	for (int i = 0; i < nMobs; i++) {
	    matchVec[i]->setUV(ccdSet[matchVec[i]->ichip], coeffVec[matchVec[i]->iexp]->x0, coeffVec[matchVec[i]->iexp]->y0);
	    matchVec[i]->setFitVal(coeffVec[matchVec[i]->iexp], p);
	}

	int size0;
	if (allowRotation) {
	    //size0 = 2*ncoeff*nexp + 2*nexp + 3*nchip + 3;
	    size0 = 2*ncoeff*nexp + 3*nchip + 1;
	} else {
	    //size0 = 2*ncoeff*nexp + 2*nexp + 2*nchip + 2;
	    size0 = 2*ncoeff*nexp + 2*nchip;
	}

	for (int i = 0; i < nSobs; i++) {
	    if (sourceVec[i]->jstar != -1) {
		sourceVec[i]->ra  += coeff[size0+2*sourceVec[i]->jstar];
		sourceVec[i]->dec += coeff[size0+2*sourceVec[i]->jstar+1];
		double rac  = coeffVec[sourceVec[i]->iexp]->A;
		double decc = coeffVec[sourceVec[i]->iexp]->D;
		sourceVec[i]->setXiEta(rac, decc);
		sourceVec[i]->setUV(ccdSet[sourceVec[i]->ichip], coeffVec[sourceVec[i]->iexp]->x0, coeffVec[sourceVec[i]->iexp]->y0);
		sourceVec[i]->setFitVal(coeffVec[sourceVec[i]->iexp], p);
	    } else {
		sourceVec[i]->setUV(ccdSet[sourceVec[i]->ichip], coeffVec[sourceVec[i]->iexp]->x0, coeffVec[sourceVec[i]->iexp]->y0);
		sourceVec[i]->setFitVal(coeffVec[sourceVec[i]->iexp], p);
	    }
	}

	delete [] coeff;

	double chi2 = calcChi2_Star(matchVec, sourceVec, coeffVec, p);
	printf("%dth iteration calcChi2: %e %e\n", (k+1), calcChi2(matchVec, coeffVec, p), chi2);
	double e2 = chi2 / (matchVec.size() + sourceVec.size());
	flagObj2(matchVec, coeffVec, p, 9.0*e2);
	flagObj2(sourceVec, coeffVec, p, 9.0*e2);
    }

    Eigen::Matrix2d cd[nexp];
    for (int i = 0; i < nexp; i++) {
	cd[i] << coeffVec[i]->a[0], coeffVec[i]->a[1], coeffVec[i]->b[0], coeffVec[i]->b[1];
    }
    for (int i = 0; i < nMobs; i++) {
	double CD1_1 = cd[matchVec[i]->iexp](0,0);
	double CD1_2 = cd[matchVec[i]->iexp](0,1);
	double CD2_1 = cd[matchVec[i]->iexp](1,0);
	double CD2_2 = cd[matchVec[i]->iexp](1,1);
	double det = CD1_1 * CD2_2 - CD1_2 * CD2_1;
	matchVec[i]->U = ( matchVec[i]->xi * CD2_2 - matchVec[i]->eta * CD1_2) / det;
	matchVec[i]->V = (-matchVec[i]->xi * CD2_1 + matchVec[i]->eta * CD1_1) / det;
    }
    for (int i = 0; i < nSobs; i++) {
	double CD1_1 = cd[sourceVec[i]->iexp](0,0);
	double CD1_2 = cd[sourceVec[i]->iexp](0,1);
	double CD2_1 = cd[sourceVec[i]->iexp](1,0);
	double CD2_2 = cd[sourceVec[i]->iexp](1,1);
	double det = CD1_1 * CD2_2 - CD1_2 * CD2_1;
	sourceVec[i]->U = ( sourceVec[i]->xi * CD2_2 - sourceVec[i]->eta * CD1_2) / det;
	sourceVec[i]->V = (-sourceVec[i]->xi * CD2_1 + sourceVec[i]->eta * CD1_1) / det;
    }

    for (int i = 0; i < nexp; i++) {
	std::vector<Obs::Ptr> obsVec_sub;
	for (size_t j = 0; j < matchVec.size(); j++) {
	    Obs::Ptr iobs = matchVec[j];
	    if (iobs->iexp == i) {
		obsVec_sub.push_back(iobs);
	    }
	}
	for (size_t j = 0; j < sourceVec.size(); j++) {
	    Obs::Ptr iobs = sourceVec[j];
	    if (iobs->iexp == i) {
		obsVec_sub.push_back(iobs);
	    }
	}
	double *a = solveSIP_P(p, obsVec_sub);
	for (int k = 0; k < p->ncoeff; k++) {
	    coeffVec[i]->ap[k] = a[k];
	    coeffVec[i]->bp[k] = a[k+p->ncoeff];
	}
	delete [] a;
    }

    printf("fluxFit ...\n");
    double *fsol = fluxFit_shot_chip(matchVec, nexp, nchip, nmatch);
    double chi2f = calcChi2_flux(matchVec, nexp, nchip, fsol);
    printf("chi2f: %e\n", chi2f);
    double e2f = chi2f / matchVec.size();
    printf("e2f: %e\n", e2f);
    flagObj_flux(matchVec, nexp, nchip, fsol, 9.0*e2f);
    delete [] fsol;

    fsol = fluxFit_shot_chip(matchVec, nexp, nchip, nmatch);
    chi2f = calcChi2_flux(matchVec, nexp, nchip, fsol);
    printf("chi2f: %e\n", chi2f);
    e2f = chi2f / matchVec.size();
    printf("e2f: %e\n", e2f);
    for (int i = 0; i < nexp + nchip; i++) {
	fscale.push_back(pow(10., -0.4*fsol[i]));
    }
    delete [] fsol;

    for (int i = 0; i < nMobs; i++) {
	matchVec[i]->setFitVal2(coeffVec[matchVec[i]->iexp], p);
    }
    for (int i = 0; i < nSobs; i++) {
	sourceVec[i]->setFitVal2(coeffVec[sourceVec[i]->iexp], p);
    }
    /*
    FILE *fp = fopen("fit.dat", "wt");
    for (size_t i = 0; i < matchVec.size(); i++) {
	Obs::Ptr o = matchVec[i];
	fprintf(fp, "%4d %4d %d %3d %9.6f %9.6f %10.7f %10.7f %10.7f %10.7f %10.3f %10.3f %10.3f %10.3f %d 1\n",
		o->istar, o->id, o->iexp, o->ichip,
		o->ra, o->dec, o->xi, o->eta,
		o->xi_fit, o->eta_fit,
		o->u, o->v,
		o->x, o->y, o->good);
    }
    for (size_t i = 0; i < sourceVec.size(); i++) {
	Obs::Ptr o = sourceVec[i];
	fprintf(fp, "%4d %4d %d %3d %9.6f %9.6f %10.7f %10.7f %10.7f %10.7f %10.3f %10.3f %10.3f %10.3f %d 0\n",
		o->istar, o->id, o->iexp, o->ichip,
		o->ra, o->dec, o->xi, o->eta,
		o->xi_fit, o->eta_fit,
		o->u, o->v,
		o->x, o->y, o->good);
    }
    fclose(fp);
    */
    return coeffVec;
}

std::vector<double>
hsc::meas::mosaic::solveFlux(SourceGroup const &allSource,
			     WcsDic &wcsDic,
			     CcdSet &ccdSet)
{
    std::vector<Obs::Ptr> sourceVec = obsVecFromSourceGroup(allSource, wcsDic, ccdSet);

    int nexp = wcsDic.size();
    int nchip = ccdSet.size();
    int nstar = sourceVec.size();

    //
    // Flux Solution
    //
    double *fsol = fluxFit(sourceVec, nexp, nchip, nstar);

    std::vector<double> fscale;
    for (int i = 0; i < nexp*nchip; i++) {
	fscale.push_back(pow(10., -0.4*fsol[i]));
    }

    delete [] fsol;

    return fscale;
}

int fact(int n)
{
    if (n == 1 || n == 0) {
	return 1;
    } else {
	return n * fact(n-1);
    }
}

int binomial(int n, int k)
{
    return (fact(n)/(fact(n-k)*fact(k)));
}

Coeff::Ptr
hsc::meas::mosaic::convertCoeff(Coeff::Ptr& coeff, lsst::afw::cameraGeom::Ccd::Ptr& ccd)
{
    Poly::Ptr p = Poly::Ptr(new Poly(coeff->p->order));
    Coeff::Ptr newC = Coeff::Ptr(new Coeff(p));

    int *xorder = p->xorder;
    int *yorder = p->yorder;

    lsst::afw::cameraGeom::Orientation ori = ccd->getOrientation();
    double cosYaw = ori.getCosYaw();
    double sinYaw = ori.getSinYaw();

    newC->A = coeff->A;
    newC->D = coeff->D;

    // u = cc * u' - ss * v'
    // v = ss * u' + cc * v'
    // u^i * v^j = (cc * u' - ss * v')^i * (ss * u' + cc * v')^j
    //           = \Sigma (i, n) * (cc * u')^n * (-ss * v')^(i-n) *
    //             \Sigma (j, m) * (ss * u')^m * ( cc * v')^(j-m)
    for (int k = 0; k < p->ncoeff; k++) {
	for (int n = 0; n <= xorder[k]; n++) {
	    for (int m = 0; m <= yorder[k]; m++) {
		int i = n + m;
		int j = xorder[k] + yorder[k] - n - m;
		int l = p->getIndex(i, j);
		double C =  binomial(xorder[k], n) *
		            binomial(yorder[k], m) *
		            pow(cosYaw, n) * pow(-sinYaw, xorder[k]-n) *
		            pow(sinYaw, m) * pow( cosYaw, yorder[k]-m);
		newC->a[l] += coeff->a[k] * C;
		newC->b[l] += coeff->b[k] * C;
	    }
	}
    }

    lsst::afw::geom::PointD off = ccd->getCenter();
    newC->x0 =  (off[0] + coeff->x0) * cosYaw + (off[1] + coeff->y0) * sinYaw;
    newC->y0 = -(off[0] + coeff->x0) * sinYaw + (off[1] + coeff->y0) * cosYaw;

    double a = coeff->a[0];
    double b = coeff->a[1];
    double c = coeff->b[0];
    double d = coeff->b[1];
    double det = a * d - b * c;
    Eigen::Matrix2d cdinv;
    cdinv << d/det, -b/det, -c/det, a/det;
    Eigen::Matrix2d cd2;
    cd2 << newC->a[0], newC->a[1], newC->b[0], newC->b[1];
    Eigen::Matrix2d mat = cdinv * cd2;
    a = mat(0,0);
    b = mat(0,1);
    c = mat(1,0);
    d = mat(1,1);

    double *ap = new double[p->ncoeff];
    double *bp = new double[p->ncoeff];
    memset(ap, 0x0, p->ncoeff*sizeof(double));
    memset(bp, 0x0, p->ncoeff*sizeof(double));

    for (int k = 0; k < p->ncoeff; k++) {
	for (int n = 0; n <= xorder[k]; n++) {
	    for (int m = 0; m <= yorder[k]; m++) {
		int i = n + m;
		int j = xorder[k] + yorder[k] - n - m;
		int l = p->getIndex(i, j);
		double C =  binomial(xorder[k], n) *
		            binomial(yorder[k], m) *
		            pow(a, n) * pow(b, xorder[k]-n) *
		            pow(c, m) * pow(d, yorder[k]-m);
		ap[l] += coeff->ap[k] * C;
		bp[l] += coeff->bp[k] * C;
	    }
	}
    }
    ap[0] += a;
    ap[1] += b;
    bp[0] += c;
    bp[1] += d;

    for (int k = 0; k < p->ncoeff; k++) {
	newC->ap[k] =  ap[k] * cosYaw + bp[k] * sinYaw;
	newC->bp[k] = -ap[k] * sinYaw + bp[k] * cosYaw;
    }
    //newC->ap[0] += cosYaw - 1.;
    //newC->ap[1] += sinYaw;
    //newC->bp[0] -= sinYaw;
    //newC->bp[1] += cosYaw - 1.;
    newC->ap[0] -= 1.;
    newC->bp[1] -= 1.;

    delete [] ap;
    delete [] bp;

    return newC;
}

lsst::afw::image::TanWcs::Ptr
hsc::meas::mosaic::wcsFromCoeff(Coeff::Ptr& coeff)
{
    int order = coeff->p->order;

    lsst::afw::geom::PointD crval
	= lsst::afw::geom::Point2D(coeff->A*R2D, coeff->D*R2D);
    lsst::afw::geom::PointD crpix = lsst::afw::geom::Point2D(-coeff->x0, -coeff->y0);

    Eigen::Matrix2d cd;
    cd << coeff->a[0], coeff->a[1], coeff->b[0], coeff->b[1];
    double D = cd(0,0) * cd(1,1) - cd(0,1) * cd(1,0);
    //std::cout << cd << std::endl;
    
    Eigen::MatrixXd sipA = Eigen::MatrixXd::Zero(order+1,order+1);
    Eigen::MatrixXd sipB = Eigen::MatrixXd::Zero(order+1,order+1);
    for (int k = 2; k <= order; k++) {
	for (int i = k; i >= 0; i--) {
	    int j = k - i;
	    int n = k*(k+1)/2 - 1;
	    sipA(i,j) = ( cd(1,1)*coeff->a[n+j] - cd(0,1)*coeff->b[n+j]) / D;
	    sipB(i,j) = (-cd(1,0)*coeff->a[n+j] + cd(0,0)*coeff->b[n+j]) / D;
	}
    }
    //std::cout << sipA << std::endl;
    //std::cout << sipB << std::endl;

    //cd *= R2D;

    Eigen::MatrixXd sipAp = Eigen::MatrixXd::Zero(order+1,order+1);
    Eigen::MatrixXd sipBp = Eigen::MatrixXd::Zero(order+1,order+1);
    for (int k = 1; k <= order; k++) {
	for (int i = k; i >= 0; i--) {
	    int j = k - i;
	    int n = k*(k+1)/2 - 1;
	    sipAp(i,j) = coeff->ap[n+j];
	    sipBp(i,j) = coeff->bp[n+j];
	}
    }
    //std::cout << sipAp << std::endl;
    //std::cout << sipBp << std::endl;

    lsst::afw::image::TanWcs::Ptr wcs = lsst::afw::image::TanWcs::Ptr(new lsst::afw::image::TanWcs(crval, crpix, cd, sipA, sipB, sipAp, sipBp));

    return wcs;
}<|MERGE_RESOLUTION|>--- conflicted
+++ resolved
@@ -3448,13 +3448,9 @@
 	    for (int i = 0; i < nchip; i++) {
 		lsst::afw::geom::PointD center = ccdSet[i]->getCenter();
 		lsst::afw::geom::PointD offset =
-<<<<<<< HEAD
-		    //lsst::afw::geom::makePointD(center[0]+coeff[2*ncoeff*nexp+2*nexp+3*i],
+		    //lsst::afw::geom::Point2D(center[0]+coeff[2*ncoeff*nexp+2*nexp+3*i],
 		    //center[1]+coeff[2*ncoeff*nexp+2*nexp+3*i+1]);
-		    lsst::afw::geom::makePointD(center[0]+coeff[2*ncoeff*nexp+3*i],
-=======
 		    lsst::afw::geom::Point2D(center[0]+coeff[2*ncoeff*nexp+3*i],
->>>>>>> fea7b37d
 						center[1]+coeff[2*ncoeff*nexp+3*i+1]);
 		ccdSet[i]->setCenter(offset);
 		lsst::afw::cameraGeom::Orientation o = ccdSet[i]->getOrientation();
@@ -3469,13 +3465,9 @@
 	    for (int i = 0; i < nchip; i++) {
 		lsst::afw::geom::PointD center = ccdSet[i]->getCenter();
 		lsst::afw::geom::PointD offset =
-<<<<<<< HEAD
-		    //lsst::afw::geom::makePointD(center[0]+coeff[2*ncoeff*nexp+2*nexp+2*i],
+		    //lsst::afw::geom::Point2D(center[0]+coeff[2*ncoeff*nexp+2*nexp+2*i],
 		    //center[1]+coeff[2*ncoeff*nexp+2*nexp+2*i+1]);
-		    lsst::afw::geom::makePointD(center[0]+coeff[2*ncoeff*nexp+2*i],
-=======
 		    lsst::afw::geom::Point2D(center[0]+coeff[2*ncoeff*nexp+2*i],
->>>>>>> fea7b37d
 						center[1]+coeff[2*ncoeff*nexp+2*i+1]);
 		ccdSet[i]->setCenter(offset);
 	    }
@@ -3632,13 +3624,9 @@
 	    for (int i = 0; i < nchip; i++) {
 		lsst::afw::geom::PointD center = ccdSet[i]->getCenter();
 		lsst::afw::geom::PointD offset =
-<<<<<<< HEAD
-		    //lsst::afw::geom::makePointD(center[0]+coeff[2*ncoeff*nexp+2*nexp+3*i],
+		    //lsst::afw::geom::Point2D(center[0]+coeff[2*ncoeff*nexp+2*nexp+3*i],
 		    //center[1]+coeff[2*ncoeff*nexp+2*nexp+3*i+1]);
-		    lsst::afw::geom::makePointD(center[0]+coeff[2*ncoeff*nexp+3*i],
-=======
 		    lsst::afw::geom::Point2D(center[0]+coeff[2*ncoeff*nexp+3*i],
->>>>>>> fea7b37d
 						center[1]+coeff[2*ncoeff*nexp+3*i+1]);
 		ccdSet[i]->setCenter(offset);
 		lsst::afw::cameraGeom::Orientation o = ccdSet[i]->getOrientation();
@@ -3653,13 +3641,9 @@
 	    for (int i = 0; i < nchip; i++) {
 		lsst::afw::geom::PointD center = ccdSet[i]->getCenter();
 		lsst::afw::geom::PointD offset =
-<<<<<<< HEAD
-		    //lsst::afw::geom::makePointD(center[0]+coeff[2*ncoeff*nexp+2*nexp+2*i],
+		    //lsst::afw::geom::Point2D(center[0]+coeff[2*ncoeff*nexp+2*nexp+2*i],
 		    //center[1]+coeff[2*ncoeff*nexp+2*nexp+2*i+1]);
-		    lsst::afw::geom::makePointD(center[0]+coeff[2*ncoeff*nexp+2*i],
-=======
 		    lsst::afw::geom::Point2D(center[0]+coeff[2*ncoeff*nexp+2*i],
->>>>>>> fea7b37d
 						center[1]+coeff[2*ncoeff*nexp+2*i+1]);
 		ccdSet[i]->setCenter(offset);
 	    }
