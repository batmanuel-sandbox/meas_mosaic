#!/usr/bin/env python

import sys
import optparse
import datetime

import hsc.pipe.base.camera             as hscCamera
import lsst.obs.hscSim                  as hscSim
import lsst.obs.suprimecam              as obsSc
import hsc.meas.mosaic.mosaic           as mosaic
import hsc.meas.mosaic.config           as hscMosaicConfig

from lsst.meas.photocal.colorterms  import Colorterm
from lsst.obs.suprimecam.colorterms import colortermsData

def main():
    parser = optparse.OptionParser()
    parser.add_option("-r", "--rerun",
                      type=str, default=None,
                      help="rerun name to take source and matched list from. (ignored when --outRootDir is given)")
    parser.add_option("-I", "--instrument",
                      type=str, default='hsc',
                      help="instument to treat.")
    parser.add_option("-i", "--inRootDir",
                      type=str, default=None,
                      help="butler's input root (e.g., /data/Subaru/SUPA)")
    parser.add_option("-o", "--outRootDir",
                      type=str, default=None,
                      help="butler's outputput root (e.g., /data/Subaru/SUPA/rerun/XXX - rerun option is ignored)")
    parser.add_option("-p", "--program",
                      type=str, default=None,
                      help="program name (e.g. ULTRAVISTA2)")
    parser.add_option("-f", "--filter",
                      type=str, default=None,
                      help="filter name (e.g. W-S-I+)")
    parser.add_option("-d", "--dateObs",
                      type=str, default=None,
                      help="(optional) dateObs (e.g. 2008-11-27)")
    #parser.add_option("-o", "--outputDir",
    #                  type=str, default=".",
    #                  help="output directory to write wcs files to.")
    (opts, args) = parser.parse_args()

    if not opts.rerun or not opts.program or not opts.filter:
        parser.print_help()
        raise SystemExit("failed to parse arguments")

    sys.argv = [sys.argv[0]] + args
    print "rerun=%s, instrument=%s, program=%s, filter=%s, dateObs=%s, inRootDir=%s, outRootDir=%s, args=%s" % \
        (opts.rerun, opts.instrument, opts.program, opts.filter, opts.dateObs, opts.inRootDir, opts.outRootDir, sys.argv)

    run(rerun=opts.rerun, instrument=opts.instrument, program=opts.program, \
            filter=opts.filter, dateObs=opts.dateObs, inRootDir=opts.inRootDir, outRootDir=opts.outRootDir)

def run(rerun=None, instrument=None, program=None, filter=None, dateObs=None, inRootDir=None, outRootDir=None):
    print program, filter, dateObs
    butler = hscCamera.getButler(instrument, rerun=rerun, root=inRootDir, outputRoot=outRootDir)
    dataId = dict(field=program, filter=filter)
    if dateObs is not None:
        dateObss = dateObs.split(':')
        frameIds = list()
        for date in dateObss:
            dataId['dateObs'] = date
            fr = butler.queryMetadata('calexp', None, 'visit', dataId)
            frameIds += fr
    else:
            frameIds = butler.queryMetadata('calexp', None, 'visit', dataId)
    print frameIds
    ccdIds = range(hscCamera.getNumCcds(instrument))

    Colorterm.setColorterms(colortermsData)
    if instrument == 'suprimecam':
        Colorterm.setActiveDevice("Hamamatsu")
        ct = Colorterm.getColorterm(butler.mapper.filters[filter])
    elif instrument == 'suprimecam-mit':
        Colorterm.setActiveDevice("MIT")
        ct = Colorterm.getColorterm(butler.mapper.filters[filter])
    else:
        ct = None

    if (len(frameIds) == 0):
        print "There is no frameIds"
        sys.exit(1)
    else:
<<<<<<< HEAD
        mosaic.mosaic(butler, frameIds, ccdIds, ct, outputDir=outputDir, verbose=True)
=======
        mosaic.mosaic(butler, frameIds, ccdIds, verbose=True)
>>>>>>> 5f03fff6

if __name__ == '__main__':
    main()<|MERGE_RESOLUTION|>--- conflicted
+++ resolved
@@ -24,7 +24,7 @@
     parser.add_option("-i", "--inRootDir",
                       type=str, default=None,
                       help="butler's input root (e.g., /data/Subaru/SUPA)")
-    parser.add_option("-o", "--outRootDir",
+    parser.add_option("-O", "--outRootDir",
                       type=str, default=None,
                       help="butler's outputput root (e.g., /data/Subaru/SUPA/rerun/XXX - rerun option is ignored)")
     parser.add_option("-p", "--program",
@@ -36,9 +36,9 @@
     parser.add_option("-d", "--dateObs",
                       type=str, default=None,
                       help="(optional) dateObs (e.g. 2008-11-27)")
-    #parser.add_option("-o", "--outputDir",
-    #                  type=str, default=".",
-    #                  help="output directory to write wcs files to.")
+    parser.add_option("-o", "--outputDir",
+                      type=str, default=".",
+                      help="output directory to write wcs files to.")
     (opts, args) = parser.parse_args()
 
     if not opts.rerun or not opts.program or not opts.filter:
@@ -47,12 +47,15 @@
 
     sys.argv = [sys.argv[0]] + args
     print "rerun=%s, instrument=%s, program=%s, filter=%s, dateObs=%s, inRootDir=%s, outRootDir=%s, args=%s" % \
-        (opts.rerun, opts.instrument, opts.program, opts.filter, opts.dateObs, opts.inRootDir, opts.outRootDir, sys.argv)
+        (opts.rerun, opts.instrument, opts.program, opts.filter, opts.dateObs, opts.inRootDir, opts.outRootDir, opts.outputDir, sys.argv)
 
-    run(rerun=opts.rerun, instrument=opts.instrument, program=opts.program, \
-            filter=opts.filter, dateObs=opts.dateObs, inRootDir=opts.inRootDir, outRootDir=opts.outRootDir)
+    run(rerun=opts.rerun, instrument=opts.instrument, program=opts.program,
+        filter=opts.filter, dateObs=opts.dateObs, inRootDir=opts.inRootDir, outRootDir=opts.outRootDir,
+        outputDir=opts.outputDir)
 
-def run(rerun=None, instrument=None, program=None, filter=None, dateObs=None, inRootDir=None, outRootDir=None):
+def run(rerun=None, instrument=None, program=None, filter=None, dateObs=None, inRootDir=None, outRootDir=None,
+        outputDir='.'):
+
     print program, filter, dateObs
     butler = hscCamera.getButler(instrument, rerun=rerun, root=inRootDir, outputRoot=outRootDir)
     dataId = dict(field=program, filter=filter)
@@ -82,11 +85,7 @@
         print "There is no frameIds"
         sys.exit(1)
     else:
-<<<<<<< HEAD
         mosaic.mosaic(butler, frameIds, ccdIds, ct, outputDir=outputDir, verbose=True)
-=======
-        mosaic.mosaic(butler, frameIds, ccdIds, verbose=True)
->>>>>>> 5f03fff6
 
 if __name__ == '__main__':
     main()