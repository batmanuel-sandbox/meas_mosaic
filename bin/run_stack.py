#!/usr/bin/env python

import sys, os, os.path
import datetime
import shutil
import optparse
import collections
import multiprocessing
import lsst.afw.image as afwImage
import hsc.pipe.base.camera as hscCamera
import hsc.meas.mosaic.mosaicLib  as hscMosaic
import hsc.meas.mosaic.stack             as stack

#try:
#    from IPython.core.debugger import Tracer
#    debug_here = Tracer()
#except:
#    pass


#WarpInputs = collections.namedtuple('WarpInputs', ['fileIO', 'f', 'wcs', 'skipMosaic', 'instrument', 'rerun'])
WarpInputs = collections.namedtuple('WarpInputs', ['fileIO', 'f', 'workDir', 'destWcs', 'skipMosaic', 'instrument', 'rerun', 'inRootDir', 'outRootDir'])

def runStackWarp(warpInputs):

    fileIO     = warpInputs.fileIO
    f          = warpInputs.f
    #wcs        = warpInputs.wcs
    workDir    = warpInputs.workDir
    destWcs    = warpInputs.destWcs
    skipMosaic = warpInputs.skipMosaic
    instrument = warpInputs.instrument
    rerun      = warpInputs.rerun
    inRootDir  = warpInputs.inRootDir
    outRootDir  = warpInputs.outRootDir
 
    wcs, width, height, nx, ny = stack.wcsIO(destWcs, "r", workDir=workDir)
    # wcsDic, dims, fscale = stack.readParamsFromFileList([f], skipMosaic=skipMosaic)
    butler = hscCamera.getButler(instrument, rerun=rerun, root=inRootDir, outputRoot=outRootDir)
    
    trueSigma = -1.0
    try:
        warpResult = stack.stackMeasureWarpedPsf(f, wcs, butler=butler,
                                                 skipMosaic=skipMosaic,
                                                 fileIO=fileIO)
        if fileIO:
            trueSigma = warpResult
        else:
            psf, trueSigma = warpResult
    except Exception, e:
        print e
    finally:
        return trueSigma


<<<<<<< HEAD
Inputs = collections.namedtuple('Inputs', ['rerun', 'instrument', 'ix', 'iy', 'subImgSize', 'stackId', 'imgMargin', 'fileIO', 'workDir', 'skipMosaic', 'filter', 'matchPsf', 'zeropoint', 'flistFname'])
=======
Inputs = collections.namedtuple('Inputs', ['rerun', 'instrument', 'ix', 'iy', 'subImgSize', 'stackId', 'imgMargin', 'fileIO', 'workDir', 'skipMosaic', 'filter', 'matchPsf', 'zeropoint', 'inRootDir', 'outRootDir'])
>>>>>>> cc1711c6

def runStackExec(inputs):
    rerun = inputs.rerun
    instrument = inputs.instrument
    ix = inputs.ix
    iy = inputs.iy
    subImgSize = inputs.subImgSize
    stackId = inputs.stackId
    imgMargin = inputs.imgMargin
    fileIO = inputs.fileIO
    workDir = inputs.workDir
    skipMosaic = inputs.skipMosaic
    filter = inputs.filter
    matchPsf= inputs.matchPsf
    zeropoint=inputs.zeropoint
<<<<<<< HEAD
    flistFname = inputs.flistFname
=======
    inRootDir=inputs.inRootDir
    outRootDir=inputs.outRootDir
>>>>>>> cc1711c6

    print 'runStackExec ', ix, iy

    butler = hscCamera.getButler(instrument, rerun=rerun, root=inRootDir, outputRoot=outRootDir)

    try:
        stack.stackExec(butler, ix, iy, stackId,
                        subImgSize, imgMargin,
                        fileIO=fileIO,
                        workDir=workDir,
                        skipMosaic=skipMosaic,
                        filter=filter, matchPsf=matchPsf,
                        zeropoint=zeropoint,
                        flistFname=flistFname)
    except Exception, e:
        print e
    finally:
        return

def main():
    parser = optparse.OptionParser()
    parser.add_option("-r", "--rerun",
                      type=str, default=None,
                      help="rerun name to take corrected frames from and write stack images to.")
    parser.add_option("-I", "--instrument",
                      type=str, default='suprimecam',
                      help="instument to treat (hsc or suprimecam)")
    parser.add_option("-i", "--inRootDir",
                      type=str, default=None,
                      help="butler's input root (e.g., /data/Subaru/SUPA)")
    parser.add_option("-o", "--outRootDir",
                      type=str, default=None,
                      help="butler's outputput root (e.g., /data/Subaru/SUPA/rerun/XXX - rerun option is ignored)")
    parser.add_option("-p", "--program",
                      type=str, default=None,
                      help="program name (e.g. COSMOS_0)")
    parser.add_option("-f", "--filter",
                      type=str, default=None,
                      help="filter name (e.g. W-S-I+)")
    parser.add_option("-d", "--dateObs",
                      type=str, default=None,
                      help="(optional) dataObs (e.g. 2008-11-27)")
    parser.add_option("-t", "--threads",
                      type=int, default=1,
                      help="(optional) Number of threads")
    parser.add_option("-w", "--workDir",
                      type=str, default=None,
                      help="working directory to store files (e.g. /data/yasuda/DC2/sc)")
    parser.add_option("-W", "--workDirRoot",
                      type=str, default='.',
                      help="(optional) root working directory (working dir will be root/program/filter")
    parser.add_option("-s", "--destWcs",
                      type=str, default=None,
                      help="destination wcs")
    parser.add_option("--pScale",
                      type="float", default=0.0,
                      help="destination pixel scale in arcsec")
    parser.add_option("-m", "--doMatchPsf",
                      default=False, action='store_true',
                      help="match PSFs before stacking (default=%default)")
    parser.add_option("--zeropoint",
                      type="float", default=0.0,
                      help="flux zeropoint for stacked image")
    parser.add_option("--fwhm",
                      type="float", default=0.0,
                      help="fwhm for stacked image")
    
    (opts, args) = parser.parse_args()

    if not opts.rerun or not opts.program or not opts.filter:
        parser.print_help()
        raise SystemExit("failed to parse arguments")

    sys.argv = [sys.argv[0]] + args
    print "rerun=%s, instrument=%s, program=%s, filter=%s, dateObs=%s, destWcs=%s, pScale=%f, threads=%d, args=%s " % \
        (opts.rerun, opts.instrument, opts.program, opts.filter, opts.dateObs, opts.destWcs, opts.pScale, opts.threads, sys.argv)

    run(rerun=opts.rerun, instrument=opts.instrument, program=opts.program,
        filter=opts.filter, dateObs=opts.dateObs, destWcs=opts.destWcs,
        pScale=opts.pScale,
        workDir=opts.workDir, workDirRoot=opts.workDirRoot, threads=opts.threads, doMatchPsf=opts.doMatchPsf,
        zeropoint=opts.zeropoint, fwhm=opts.fwhm,
        inRootDir=opts.inRootDir, outRootDir=opts.outRootDir)
    
def run(rerun=None, instrument=None, program=None, filter=None, dateObs=None, 
        destWcs=None, pScale=0.0, workDir=None, workDirRoot=None, threads=None, doMatchPsf=False,
        zeropoint=0.0, fwhm=0.0,
        inRootDir=None, outRootDir=None):
    print datetime.datetime.today().strftime("%Y-%m-%d %H:%M:%S")

    butler = hscCamera.getButler(instrument, rerun=rerun, root=inRootDir, outputRoot=outRootDir)
    ccdIds = range(hscCamera.getNumCcds(instrument))
    dataId = dict(field=program, filter=filter)

    if dateObs is not None:
        dateObss = dateObs.split(':')
        frameIds = list()
        pointings = list()
        for date in dateObss:
            dataId['dateObs'] = date
            frameids = butler.queryMetadata('calexp', None, 'visit', dataId)
            frameIds += frameids
            po = butler.queryMetadata('calexp', None, 'pointing', dataId)
            pointings += po
    else:
            frameIds = butler.queryMetadata('calexp', None, 'visit', dataId)
            pointings = butler.queryMetadata('calexp', None, 'pointing', dataId)
    print frameIds
    print pointings

    if workDirRoot:
        workDir = os.path.join(workDirRoot, program, filter)
    subImgSize = 2048
    imgMargin = 256
    fileIO = True
    writePBSScript = True
    skipMosaic = False
    stackId = pointings[0]

    if destWcs != None:
        md = afwImage.readMetadata(destWcs)
        if md.exists('SUBIMGSZ'):
            subImgSize = md.get('SUBIMGSZ')
        if md.exists('IMGMARGN'):
            imgMargin  = md.get('IMGMARGN')

    if (len(sys.argv) == 1):
        fileList = []
        for frameId in frameIds:
            for ccdId in ccdIds:
                try:
                    fname = butler.get('calexp_filename', dict(visit=frameId, ccd=ccdId))[0]
                except Exception, e:
                    print "failed to get file for %s:%s" % (frameId, ccdId)
                    continue
                if os.path.isfile(fname):
                    fileList.append(fname)
                else:
                    print "file %s does not exist " % (fname)

#        stack.stack(butler, fileList, subImgSize, stackId, imgMargin=256, fileIO=True,
#                    workDir=workDir, skipMosaic=skipMosaic, filter=filter,
#                    destWcs=destWcs)
        try:
            os.makedirs(workDir)
        except OSError:
            print "Working directory already exists"

        if destWcs != None:
            destWcs = os.path.abspath(destWcs)

        flistFname = 'fileList%d.txt' % (os.getpid())

        #############################################################
        #  Init
        #############################################################
        nx, ny, fileList, wcs = stack.stackInit(butler, fileList, subImgSize, imgMargin,
                                                fileIO,
                                                workDir=workDir,
                                                skipMosaic=skipMosaic,
                                                destWcs=destWcs,
                                                zeropoint=zeropoint,
<<<<<<< HEAD
                                                flistFname=flistFname)
=======
                                                inRootDir=inRootDir, outRootDir=outRootDir,
                                                )
>>>>>>> cc1711c6


        #############################################################
        #  measure warped PSF
        #############################################################
        ixs = range(nx)
        iys = range(ny)

        maxWidth = (max(ixs)+1)*subImgSize
        maxHeight = (max(iys)+1)*subImgSize

        
        wcsDic, dims, fscale, zp_ref = stack.readParamsFromFileList(fileList,
                                                                    skipMosaic=skipMosaic, zeropoint=zeropoint)

        # get a list of files which overlap the ixs,iys requested
        # This makes it possible to hack the code easily to run a single ix,iy for debugging
        fileList, wcsDic, dims, fscale = \
                  stack.cullFileList(fileList, wcsDic, ixs, iys, wcs, subImgSize, maxWidth, maxHeight, dims, fscale, nx, ny)

        warpInputs = list()
        for f in fileList:
            #warpInputs.append(WarpInputs(fileIO=fileIO, f=f, wcs=wcs,
            #                             skipMosaic=skipMosaic, instrument=instrument, rerun=rerun))
            if destWcs:
                warpInputs.append(WarpInputs(fileIO=fileIO, f=f,
                                             workDir=workDir,
                                             destWcs=destWcs,
                                             skipMosaic=skipMosaic,
                                             instrument=instrument,
                                             rerun=rerun,
                                             inRootDir=inRootDir,
                                             outRootDir=outRootDir))
            else:
                warpInputs.append(WarpInputs(fileIO=fileIO, f=f,
                                             workDir=workDir,
                                             destWcs='destWcs.fits',
                                             skipMosaic=skipMosaic,
                                             instrument=instrument,
                                             rerun=rerun,
                                             inRootDir=inRootDir,
                                             outRootDir=outRootDir
                                             ))

        # process the job
        if doMatchPsf:
            pool = multiprocessing.Pool(processes=threads)
            sigmas = pool.map(runStackWarp, warpInputs)
            pool.close()
            pool.join()
            print "sigmas: ", sigmas
        else:
            sigmas = None

        # use the largest sigma to determine the size of the double Gaussian PSF we want to match to.
        # we must *degrade* to worst seeing
        matchPsf = None
        if sigmas:
            if fwhm == 0.0:
                maxSigma = max(sigmas)
            else:
                maxSigma = fwhm / 2.35
            sigma1 = maxSigma
            sigma2 = 2.0*maxSigma
            kwid = int(4.0*sigma2) + 1
            peakRatio = 0.1
            matchPsf = ['DoubleGaussian', kwid, kwid, sigma1, sigma2, peakRatio]


        
        #############################################################
        #  Exec
        #############################################################
        inputs = list()

        for iy in iys:
            for ix in ixs: 
                inputs.append(Inputs(rerun=rerun,instrument=instrument,ix=ix, iy=iy,
                                     stackId=stackId, subImgSize=subImgSize, imgMargin=imgMargin,
                                     fileIO=fileIO, workDir=workDir, skipMosaic=skipMosaic, filter=filter,
<<<<<<< HEAD
                                     matchPsf=matchPsf, zeropoint=zp_ref, flistFname=flistFname
=======
                                     matchPsf=matchPsf, zeropoint=zp_ref,
                                     inRootDir=inRootDir, outRootDir=outRootDir, 
>>>>>>> cc1711c6
                                     ))

        pool = multiprocessing.Pool(processes=threads)
        pool.map(runStackExec, inputs)
        pool.close()
        pool.join()

        
        #############################################################
        #  Stack *END*
        #############################################################
        expStack = stack.stackEnd(butler, stackId, subImgSize, imgMargin,
                                  fileIO=fileIO, width=maxWidth, height=maxHeight,
                                  nx=max(ixs)+1, ny=max(iys)+1,
                                  workDir=workDir, filter=filter,
                                  matchPsf=matchPsf, zeropoint=zp_ref)

        os.remove(os.path.join(workDir, flistFname))
        #expStack.writeFits('expStack.fits')
        
    elif (len(sys.argv) == 3):
        ix = int(sys.argv[1])
        iy = int(sys.argv[2])

        stack.stackExec(butler, ix, iy, stackId, subImgSize, imgMargin,
                        fileIO=fileIO,
                        workDir=workDir, skipMosaic=skipMosaic,
                        filter=filter, matchPsf=matchPsf, zeropoint=zeropoint)

    else:
        if (sys.argv[1] == "Init"):
            fileList = []
            for frameId in frameIds:
                for ccdId in ccdIds:
                    try:
                        fname = butler.get('calexp_filename', dict(visit=frameId, ccd=ccdId))[0]
                    except Exception, e:
                        print "failed to get file for %s:%s" % (frameId, ccdId)
                        continue
                    #fname = mgr.getCorrFilename(int(frameId), int(ccdId))
                    if os.path.isfile(fname):
                        fileList.append(fname)
                    else:
                        print "file %s does not exist " % (fname)
                    
            try:
                os.makedirs(workDir)
            except OSError:
                print "Working directory already exists"
            #productDir = os.environ.get("hscMosaic".upper() + "_DIR", None)
            #shutil.copyfile(os.path.join(productDir, "example/run_stack.py"),
            #                os.path.join(workDir, "run_stack.py"))
            
            stack.stackInit(butler, fileList, subImgSize, imgMargin, 
                            fileIO, writePBSScript,
                            workDir=workDir, skipMosaic=skipMosaic,
                            rerun=rerun, instrument=instrument, program=program,
                            filter=filter, dateObs=dateObs, destWcs=destWcs,
                            pScale=pScale, zeropoint=zeropoint)

        elif (sys.argv[1] == "End"):
            stack.stackEnd(butler, stackId, subImgSize, imgMargin,
                           fileIO=fileIO,
                           workDir=workDir, filter=filter,
                           matchPsf=matchPsf, zeropoint=zeropoint)
            
    print datetime.datetime.today().strftime("%Y-%m-%d %H:%M:%S")

if __name__ == '__main__':
    main()
    <|MERGE_RESOLUTION|>--- conflicted
+++ resolved
@@ -53,11 +53,7 @@
         return trueSigma
 
 
-<<<<<<< HEAD
-Inputs = collections.namedtuple('Inputs', ['rerun', 'instrument', 'ix', 'iy', 'subImgSize', 'stackId', 'imgMargin', 'fileIO', 'workDir', 'skipMosaic', 'filter', 'matchPsf', 'zeropoint', 'flistFname'])
-=======
 Inputs = collections.namedtuple('Inputs', ['rerun', 'instrument', 'ix', 'iy', 'subImgSize', 'stackId', 'imgMargin', 'fileIO', 'workDir', 'skipMosaic', 'filter', 'matchPsf', 'zeropoint', 'inRootDir', 'outRootDir'])
->>>>>>> cc1711c6
 
 def runStackExec(inputs):
     rerun = inputs.rerun
@@ -73,12 +69,9 @@
     filter = inputs.filter
     matchPsf= inputs.matchPsf
     zeropoint=inputs.zeropoint
-<<<<<<< HEAD
-    flistFname = inputs.flistFname
-=======
     inRootDir=inputs.inRootDir
     outRootDir=inputs.outRootDir
->>>>>>> cc1711c6
+    flistFname = inputs.flistFname
 
     print 'runStackExec ', ix, iy
 
@@ -241,12 +234,8 @@
                                                 skipMosaic=skipMosaic,
                                                 destWcs=destWcs,
                                                 zeropoint=zeropoint,
-<<<<<<< HEAD
+                                                inRootDir=inRootDir, outRootDir=outRootDir,
                                                 flistFname=flistFname)
-=======
-                                                inRootDir=inRootDir, outRootDir=outRootDir,
-                                                )
->>>>>>> cc1711c6
 
 
         #############################################################
@@ -327,12 +316,8 @@
                 inputs.append(Inputs(rerun=rerun,instrument=instrument,ix=ix, iy=iy,
                                      stackId=stackId, subImgSize=subImgSize, imgMargin=imgMargin,
                                      fileIO=fileIO, workDir=workDir, skipMosaic=skipMosaic, filter=filter,
-<<<<<<< HEAD
+                                     inRootDir=inRootDir, outRootDir=outRootDir, 
                                      matchPsf=matchPsf, zeropoint=zp_ref, flistFname=flistFname
-=======
-                                     matchPsf=matchPsf, zeropoint=zp_ref,
-                                     inRootDir=inRootDir, outRootDir=outRootDir, 
->>>>>>> cc1711c6
                                      ))
 
         pool = multiprocessing.Pool(processes=threads)
